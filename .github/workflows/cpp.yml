# Copyright 2020 Google LLC
#
# Licensed under the Apache License, Version 2.0 (the "License");
# you may not use this file except in compliance with the License.
# You may obtain a copy of the License at
#
#      http://www.apache.org/licenses/LICENSE-2.0
#
# Unless required by applicable law or agreed to in writing, software
# distributed under the License is distributed on an "AS IS" BASIS,
# WITHOUT WARRANTIES OR CONDITIONS OF ANY KIND, either express or implied.
# See the License for the specific language governing permissions and
# limitations under the License.

name: C++

on:

  pull_request:
    branches:
    - master
    - 'envoy-release/**'
    - 'istio-release/**'

  push:
    branches:
    - master
    - 'envoy-release/**'
    - 'istio-release/**'

  schedule:
    - cron: '0 0 * * *'

jobs:

  format:
    runs-on: ubuntu-20.04

    steps:
    - uses: actions/checkout@v2
    - uses: actions/setup-go@v2
      with:
        go-version: '^1.16'

    - name: Format (clang-format)
      run: |
        sudo apt-get install clang-format-9
        find . -name "*.h" -o -name "*.cc" -o -name "*.proto" | grep -v ".pb." | xargs -n1 clang-format-9 -i
        git diff --exit-code

    - name: Format (buildifier)
      run: |
        go install github.com/bazelbuild/buildtools/buildifier@latest
        export PATH=$PATH:$(go env GOPATH)/bin
        find . -name "WORKSPACE" -o -name "*BUILD*" -o -name "*.bzl" | xargs -n1 buildifier -mode=check

    - name: Format (addlicense)
      run: |
        go install github.com/google/addlicense@latest
        export PATH=$PATH:$(go env GOPATH)/bin
        addlicense -check .

  test_data:
    name: build test data

    runs-on: ubuntu-20.04

    steps:
    - uses: actions/checkout@v2

    - name: Bazel cache
      uses: PiotrSikora/cache@v2.1.7-with-skip-cache
      with:
        path: |
          ~/.cache/bazel
        key: test_data-${{ hashFiles('WORKSPACE', '.bazelrc', '.bazelversion', 'bazel/dependencies.bzl', 'bazel/repositories.bzl', 'bazel/cargo/wasmsign/crates.bzl') }}

    - name: Bazel build
      run: >
        bazel build
        --verbose_failures
        --test_output=errors
        --config=clang
        -c opt
        $(bazel query 'kind(was.*_rust_binary, //test/test_data/...)')

    - name: Upload test data
      uses: actions/upload-artifact@v2
      with:
        name: test_data
        path: bazel-bin/test/test_data/*.wasm
        if-no-files-found: error
        retention-days: 3

    - name: Skip Bazel cache update
      if: ${{ github.ref != 'refs/heads/master' }}
      run: echo "CACHE_SKIP_SAVE=true" >> $GITHUB_ENV

    - name: Cleanup Bazel cache
      if: ${{ github.ref == 'refs/heads/master' }}
      run: |
        export OUTPUT=$(bazel info output_base)
        # Distfiles for Rust toolchains (350 MiB).
        rm -rf ${OUTPUT}/external/rust_*/*.tar.gz
        # Bazel's repository cache (650-800 MiB) and install base (155 MiB).
        rm -rf $(bazel info repository_cache)
        rm -rf $(bazel info install_base)

  build:
    name: ${{ matrix.action }} with ${{ matrix.name }}

    needs: test_data

    runs-on: ${{ matrix.os }}

    strategy:
      fail-fast: false
      matrix:
        include:
        - name: 'V8 on Windows/x86_64'
          engine: 'v8'
          repo: 'v8'
<<<<<<< HEAD
          os: windows-2019
=======
          os: ubuntu-20.04
          arch: aarch64
          action: test
          flags: --config=zig-cc-linux-aarch64 --@v8//bazel/config:v8_target_cpu=arm64
          deps: qemu-user-static libc6-arm64-cross
          cache: true
        - name: 'V8 on macOS/x86_64'
          engine: 'v8'
          repo: 'v8'
          os: macos-11
          arch: x86_64
          action: test
          cache: true
        - name: 'WAMR on Linux/x86_64'
          engine: 'wamr'
          repo: 'com_github_bytecodealliance_wasm_micro_runtime'
          os: ubuntu-20.04
          arch: x86_64
          action: test
          flags: --config=clang
        - name: 'WAMR on macOS/x86_64'
          engine: 'wamr'
          repo: 'com_github_bytecodealliance_wasm_micro_runtime'
          os: macos-11
          arch: x86_64
          action: test
        - name: 'Wasmtime on Linux/x86_64'
          engine: 'wasmtime'
          repo: 'com_github_bytecodealliance_wasmtime'
          os: ubuntu-20.04
          arch: x86_64
          action: test
          flags: --config=clang
        - name: 'Wasmtime on Linux/aarch64'
          engine: 'wasmtime'
          repo: 'com_github_bytecodealliance_wasmtime'
          os: ubuntu-20.04
          arch: aarch64
          action: build
          flags: --config=zig-cc-linux-aarch64
          deps: qemu-user-static libc6-arm64-cross
        - name: 'Wasmtime on Linux/s390x'
          engine: 'wasmtime'
          repo: 'com_github_bytecodealliance_wasmtime'
          os: ubuntu-20.04
          arch: s390x
          action: test
          flags: --config=clang
          run_under: docker run --rm --env HOME=$HOME --env USER=$(id -un) --volume "$HOME:$HOME" --workdir $(pwd) --user $(id -u):$(id -g) --platform linux/s390x piotrsikora/build-tools:bazel-5.0.0-clang-13-gcc-11
          cache: true
        - name: 'Wasmtime on macOS/x86_64'
          engine: 'wasmtime'
          repo: 'com_github_bytecodealliance_wasmtime'
          os: macos-11
          arch: x86_64
          action: test
        - name: 'Wasmtime on Windows/x86_64'
          engine: 'wasmtime'
          repo: 'com_github_bytecodealliance_wasmtime'
          os: windows-2019
          arch: x86_64
          action: test
        - name: 'WAVM on Linux/x86_64'
          engine: 'wavm'
          repo: 'com_github_wavm_wavm'
          os: ubuntu-20.04
>>>>>>> ab637fe7
          arch: x86_64
          action: test
          cache: true

    steps:
    - uses: actions/checkout@v2

    - name: Install dependencies (Linux)
      if: ${{ matrix.deps != '' && startsWith(matrix.os, 'ubuntu') }}
      run: sudo apt-get install -y ${{ matrix.deps }}

    - name: Activate Docker/QEMU
      if: startsWith(matrix.run_under, 'docker')
      run: docker run --rm --privileged multiarch/qemu-user-static --reset -p yes

    - name: Set cache key
      if: ${{ matrix.cache }}
      shell: bash
      run: echo "::set-output name=uniq::$(bazel query --output build //external:${{ matrix.repo }} | grep -E 'sha256|commit' | cut -d\" -f2)"
      id: cache-key

    - name: Bazel cache
      if: ${{ matrix.cache }}
      uses: PiotrSikora/cache@v2.1.7-with-skip-cache
      with:
        path: |
          ~/.cache/bazel
          /private/var/tmp/_bazel_runner/
        key: ${{ matrix.arch }}-${{ matrix.os }}-${{ matrix.engine }}-${{ steps.cache-key.outputs.uniq }}-${{ hashFiles('WORKSPACE', '.bazelrc', '.bazelversion', 'bazel/dependencies.bzl', 'bazel/repositories.bzl') }}
        restore-keys: |
          ${{ matrix.arch }}-${{ matrix.os }}-${{ matrix.engine }}-${{ steps.cache-key.outputs.uniq }}-

    - name: Download test data
      uses: actions/download-artifact@v2
      with:
        name: test_data
        path: test/test_data/

    - name: Mangle build rules to use existing test data
      shell: bash
      run: |
        sed 's/\.wasm//g' test/BUILD > test/BUILD.tmp && mv test/BUILD.tmp test/BUILD
        echo "package(default_visibility = [\"//visibility:public\"])" > test/test_data/BUILD
        for i in $(cd test/test_data && ls -1 *.wasm | sed 's/\.wasm$//g'); do \
          echo "filegroup(name = \"$i\", srcs = [\"$i.wasm\"])" >> test/test_data/BUILD; \
        done

    - name: Generate V8 inspector files
      if: ${{ matrix.engine == 'v8' }}
      run: >
        ${{ matrix.run_under }}
        bazel build
        --verbose_failures
        --test_output=errors
        --define engine=${{ matrix.engine }}
        ${{ matrix.flags }}
        @v8//:generated_inspector_files

    - name: Generate V8 torque files
      if: ${{ matrix.engine == 'v8' }}
      run: >
        ${{ matrix.run_under }}
        bazel build
        --verbose_failures
        --test_output=errors
        --define engine=${{ matrix.engine }}
        ${{ matrix.flags }}
        @v8//:noicu/generated_torque_files

    - name: Bazel build/test
      run: >
        ${{ matrix.run_under }}
        bazel ${{ matrix.action }}
        --verbose_failures
        --test_output=errors
        --define engine=${{ matrix.engine }}
        ${{ matrix.flags }}
        //test/...

    - name: Bazel build/test (signed Wasm module)
      if: ${{ matrix.engine != 'null' && !startsWith(matrix.os, 'windows') }}
      run: >
        ${{ matrix.run_under }}
        bazel ${{ matrix.action }}
        --verbose_failures
        --test_output=errors
        --define engine=${{ matrix.engine }}
        ${{ matrix.flags }}
        --per_file_copt=src/signature_util.cc,test/signature_util_test.cc@-DPROXY_WASM_VERIFY_WITH_ED25519_PUBKEY=\"$(xxd -p -c 256 test/test_data/signature_key1.pub | cut -b9-)\"
        //test:signature_util_test

    - name: Skip Bazel cache update
      if: ${{ matrix.cache && github.ref != 'refs/heads/master' }}
      run: echo "CACHE_SKIP_SAVE=true" >> $GITHUB_ENV

    - name: Cleanup Bazel cache
      if: ${{ matrix.cache && github.ref == 'refs/heads/master' }}
      run: |
        export OUTPUT=$(${{ matrix.run_under }} bazel info output_base)
        echo "===== BEFORE ====="
        du -s ${OUTPUT}/external/* $(dirname ${OUTPUT})/* | sort -rn | head -20
        # BoringSSL's test data (90 MiB).
        rm -rf ${OUTPUT}/external/boringssl/crypto_test_data.cc
        rm -rf ${OUTPUT}/external/boringssl/src/crypto/*/test/
        rm -rf ${OUTPUT}/external/boringssl/src/third_party/wycheproof_testvectors/
        # LLVM's tests (500 MiB).
        rm -rf ${OUTPUT}/external/llvm*/test/
        # V8's tests (100 MiB).
        if [ -d "${OUTPUT}/external/v8/test/torque" ]; then
          mv ${OUTPUT}/external/v8/test/torque ${OUTPUT}/external/v8/test_torque
          rm -rf ${OUTPUT}/external/v8/test/*
          mv ${OUTPUT}/external/v8/test_torque ${OUTPUT}/external/v8/test/torque
        fi
        # Unnecessary CMake tools (65 MiB).
        rm -rf ${OUTPUT}/external/cmake-*/bin/{ccmake,cmake-gui,cpack,ctest}
        # Distfiles for Rust toolchains (350 MiB).
        rm -rf ${OUTPUT}/external/rust_*/*.tar.gz
        # Bazel's repository cache (650-800 MiB) and install base (155 MiB).
        rm -rf ${OUTPUT}/../cache
        rm -rf ${OUTPUT}/../install
        echo "===== AFTER ====="
        du -s ${OUTPUT}/external/* $(dirname ${OUTPUT})/* | sort -rn | head -20<|MERGE_RESOLUTION|>--- conflicted
+++ resolved
@@ -120,76 +120,7 @@
         - name: 'V8 on Windows/x86_64'
           engine: 'v8'
           repo: 'v8'
-<<<<<<< HEAD
           os: windows-2019
-=======
-          os: ubuntu-20.04
-          arch: aarch64
-          action: test
-          flags: --config=zig-cc-linux-aarch64 --@v8//bazel/config:v8_target_cpu=arm64
-          deps: qemu-user-static libc6-arm64-cross
-          cache: true
-        - name: 'V8 on macOS/x86_64'
-          engine: 'v8'
-          repo: 'v8'
-          os: macos-11
-          arch: x86_64
-          action: test
-          cache: true
-        - name: 'WAMR on Linux/x86_64'
-          engine: 'wamr'
-          repo: 'com_github_bytecodealliance_wasm_micro_runtime'
-          os: ubuntu-20.04
-          arch: x86_64
-          action: test
-          flags: --config=clang
-        - name: 'WAMR on macOS/x86_64'
-          engine: 'wamr'
-          repo: 'com_github_bytecodealliance_wasm_micro_runtime'
-          os: macos-11
-          arch: x86_64
-          action: test
-        - name: 'Wasmtime on Linux/x86_64'
-          engine: 'wasmtime'
-          repo: 'com_github_bytecodealliance_wasmtime'
-          os: ubuntu-20.04
-          arch: x86_64
-          action: test
-          flags: --config=clang
-        - name: 'Wasmtime on Linux/aarch64'
-          engine: 'wasmtime'
-          repo: 'com_github_bytecodealliance_wasmtime'
-          os: ubuntu-20.04
-          arch: aarch64
-          action: build
-          flags: --config=zig-cc-linux-aarch64
-          deps: qemu-user-static libc6-arm64-cross
-        - name: 'Wasmtime on Linux/s390x'
-          engine: 'wasmtime'
-          repo: 'com_github_bytecodealliance_wasmtime'
-          os: ubuntu-20.04
-          arch: s390x
-          action: test
-          flags: --config=clang
-          run_under: docker run --rm --env HOME=$HOME --env USER=$(id -un) --volume "$HOME:$HOME" --workdir $(pwd) --user $(id -u):$(id -g) --platform linux/s390x piotrsikora/build-tools:bazel-5.0.0-clang-13-gcc-11
-          cache: true
-        - name: 'Wasmtime on macOS/x86_64'
-          engine: 'wasmtime'
-          repo: 'com_github_bytecodealliance_wasmtime'
-          os: macos-11
-          arch: x86_64
-          action: test
-        - name: 'Wasmtime on Windows/x86_64'
-          engine: 'wasmtime'
-          repo: 'com_github_bytecodealliance_wasmtime'
-          os: windows-2019
-          arch: x86_64
-          action: test
-        - name: 'WAVM on Linux/x86_64'
-          engine: 'wavm'
-          repo: 'com_github_wavm_wavm'
-          os: ubuntu-20.04
->>>>>>> ab637fe7
           arch: x86_64
           action: test
           cache: true
