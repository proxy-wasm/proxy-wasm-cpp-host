# Copyright 2020 Google LLC
#
# Licensed under the Apache License, Version 2.0 (the "License");
# you may not use this file except in compliance with the License.
# You may obtain a copy of the License at
#
#      http://www.apache.org/licenses/LICENSE-2.0
#
# Unless required by applicable law or agreed to in writing, software
# distributed under the License is distributed on an "AS IS" BASIS,
# WITHOUT WARRANTIES OR CONDITIONS OF ANY KIND, either express or implied.
# See the License for the specific language governing permissions and
# limitations under the License.

name: C++

on:

  pull_request:
    branches:
    - master
    - 'envoy-release/**'
    - 'istio-release/**'

  push:
    branches:
    - master
    - 'envoy-release/**'
    - 'istio-release/**'

jobs:

  format:
    runs-on: ubuntu-20.04

    steps:
    - uses: actions/checkout@v2
    - uses: actions/setup-go@v2
      with:
        go-version: '^1.16'

    - name: Format (clang-format)
      run: |
        sudo apt-get install clang-format-9
        find . -name "*.h" -o -name "*.cc" -o -name "*.proto" | grep -v ".pb." | xargs -n1 clang-format-9 -i
        git diff --exit-code

    - name: Format (buildifier)
      run: |
        go install github.com/bazelbuild/buildtools/buildifier@latest
        export PATH=$PATH:$(go env GOPATH)/bin
        find . -name "BUILD" | xargs -n1 buildifier -mode=check

    - name: Format (addlicense)
      run: |
        go install github.com/google/addlicense@latest
        export PATH=$PATH:$(go env GOPATH)/bin
        addlicense -check .

  build:
    name: build (${{ matrix.name }})

    runs-on: ${{ matrix.os }}

    strategy:
      fail-fast: false
      matrix:
        include:
        - name: 'V8 on Windows (Zm1000)'
          runtime: 'v8'
          os: windows-2019
          flags: '--dynamic_mode=off --features=static_link_msvcrt --cxxopt=/Zm1000'

    steps:
    - uses: actions/checkout@v2

    - name: Install dependency (Linux)
      if: startsWith(matrix.os, 'ubuntu')
      run: sudo apt-get install ninja-build

    - name: Install dependency (macOS)
      if: startsWith(matrix.os, 'macos')
      run: brew install ninja

    - name: Bazel cache
      if: matrix.runtime != 'wasmtime'
      uses: actions/cache@v2
      with:
        path: |
          ~/.cache/bazel
          /private/var/tmp/_bazel_runner/
        key: bazel-${{ matrix.os }}-${{ matrix.runtime }}-${{ hashFiles('WORKSPACE', '.bazelrc', '.bazelversion', 'bazel/cargo/Cargo.raze.lock', 'bazel/dependencies.bzl', 'bazel/repositories.bzl') }}

    - name: Build inspector files
      if: ${{ matrix.runtime }} == 'v8'
      run: |
        bazel build ${{ matrix.flags }} -s --verbose_failures --test_output=errors --define runtime=${{ matrix.runtime }} @v8//:generated_inspector_files

    - name: Test
      run: |
        bazel test ${{ matrix.flags }} -s --verbose_failures --test_output=errors --define runtime=${{ matrix.runtime }} //test/...

    - name: Test (signed Wasm module)
      run: |
<<<<<<< HEAD
        bazel test ${{ matrix.flags }} -s --verbose_failures --test_output=errors --define runtime=${{ matrix.runtime }} --per_file_copt=src/signature_util.cc,test/signature_util_test.cc@-DPROXY_WASM_VERIFY_WITH_ED25519_PUBKEY=\"$(xxd -p -c 256 test/test_data/signature_key1.pub | cut -b9-)\" //test:signature_util_test
=======
        bazel test --test_output=errors --define runtime=${{ matrix.runtime }} --per_file_copt=src/signature_util.cc,test/signature_util_test.cc@-DPROXY_WASM_VERIFY_WITH_ED25519_PUBKEY=\"$(xxd -p -c 256 test/test_data/signature_key1.pub | cut -b9-)\" //test:signature_util_test

    - name: Cleanup Bazel cache
      if: matrix.runtime != 'wasmtime'
      run: |
        export OUTPUT=$(bazel info output_base)
        # BoringSSL's test data (90 MiB).
        rm -rf ${OUTPUT}/external/boringssl/crypto_test_data.cc
        rm -rf ${OUTPUT}/external/boringssl/src/crypto/*/test/
        rm -rf ${OUTPUT}/external/boringssl/src/third_party/wycheproof_testvectors/
        # LLVM's tests (500 MiB).
        rm -rf ${OUTPUT}/external/llvm*/test/
        # V8's tests (100 MiB).
        if [ -d "${OUTPUT}/external/v8/test/torque" ]; then
          mv ${OUTPUT}/external/v8/test/torque ${OUTPUT}/external/v8/test_torque
          rm -rf ${OUTPUT}/external/v8/test/*
          mv ${OUTPUT}/external/v8/test_torque ${OUTPUT}/external/v8/test/torque
        fi
        # Unnecessary CMake tools (65 MiB).
        rm -rf ${OUTPUT}/external/cmake-*/bin/{ccmake,cmake-gui,cpack,ctest}
        # Distfiles for Rust toolchains (350 MiB).
        rm -rf ${OUTPUT}/external/rust_*/*.tar.gz
        # Bazel's repository cache (650-800 MiB) and install base (155 MiB).
        rm -rf $(bazel info repository_cache)
        rm -rf $(bazel info install_base)
>>>>>>> 0df12243
<|MERGE_RESOLUTION|>--- conflicted
+++ resolved
@@ -66,10 +66,30 @@
       fail-fast: false
       matrix:
         include:
-        - name: 'V8 on Windows (Zm1000)'
+        - name: 'V8 on Linux'
+          runtime: 'v8'
+          os: ubuntu-20.04
+        - name: 'V8 on macOS'
+          runtime: 'v8'
+          os: macos-11
+        - name: 'V8 on Windows'
           runtime: 'v8'
           os: windows-2019
-          flags: '--dynamic_mode=off --features=static_link_msvcrt --cxxopt=/Zm1000'
+        - name: 'WAMR on Linux'
+          runtime: 'wamr'
+          os: ubuntu-20.04
+        - name: 'WAMR on macOS'
+          runtime: 'wamr'
+          os: macos-11
+        - name: 'Wasmtime on Linux'
+          runtime: 'wasmtime'
+          os: ubuntu-20.04
+        - name: 'Wasmtime on macOS'
+          runtime: 'wasmtime'
+          os: macos-11
+        - name: 'WAVM on Linux'
+          runtime: 'wavm'
+          os: ubuntu-20.04
 
     steps:
     - uses: actions/checkout@v2
@@ -94,18 +114,15 @@
     - name: Build inspector files
       if: ${{ matrix.runtime }} == 'v8'
       run: |
-        bazel build ${{ matrix.flags }} -s --verbose_failures --test_output=errors --define runtime=${{ matrix.runtime }} @v8//:generated_inspector_files
+        bazel build --verbose_failures --test_output=errors --define runtime=${{ matrix.runtime }} @v8//:generated_inspector_files
 
     - name: Test
       run: |
-        bazel test ${{ matrix.flags }} -s --verbose_failures --test_output=errors --define runtime=${{ matrix.runtime }} //test/...
+        bazel test --verbose_failures --test_output=errors --define runtime=${{ matrix.runtime }} //test/...
 
     - name: Test (signed Wasm module)
       run: |
-<<<<<<< HEAD
-        bazel test ${{ matrix.flags }} -s --verbose_failures --test_output=errors --define runtime=${{ matrix.runtime }} --per_file_copt=src/signature_util.cc,test/signature_util_test.cc@-DPROXY_WASM_VERIFY_WITH_ED25519_PUBKEY=\"$(xxd -p -c 256 test/test_data/signature_key1.pub | cut -b9-)\" //test:signature_util_test
-=======
-        bazel test --test_output=errors --define runtime=${{ matrix.runtime }} --per_file_copt=src/signature_util.cc,test/signature_util_test.cc@-DPROXY_WASM_VERIFY_WITH_ED25519_PUBKEY=\"$(xxd -p -c 256 test/test_data/signature_key1.pub | cut -b9-)\" //test:signature_util_test
+        bazel test --verbose_failures --test_output=errors --define runtime=${{ matrix.runtime }} --per_file_copt=src/signature_util.cc,test/signature_util_test.cc@-DPROXY_WASM_VERIFY_WITH_ED25519_PUBKEY=\"$(xxd -p -c 256 test/test_data/signature_key1.pub | cut -b9-)\" //test:signature_util_test
 
     - name: Cleanup Bazel cache
       if: matrix.runtime != 'wasmtime'
@@ -129,5 +146,4 @@
         rm -rf ${OUTPUT}/external/rust_*/*.tar.gz
         # Bazel's repository cache (650-800 MiB) and install base (155 MiB).
         rm -rf $(bazel info repository_cache)
-        rm -rf $(bazel info install_base)
->>>>>>> 0df12243
+        rm -rf $(bazel info install_base)