# Copyright 2020 Google LLC
#
# Licensed under the Apache License, Version 2.0 (the "License");
# you may not use this file except in compliance with the License.
# You may obtain a copy of the License at
#
#      http://www.apache.org/licenses/LICENSE-2.0
#
# Unless required by applicable law or agreed to in writing, software
# distributed under the License is distributed on an "AS IS" BASIS,
# WITHOUT WARRANTIES OR CONDITIONS OF ANY KIND, either express or implied.
# See the License for the specific language governing permissions and
# limitations under the License.

name: C++

on:

  pull_request:
    branches:
    - master
    - 'envoy-release/**'
    - 'istio-release/**'

  push:
    branches:
    - master
    - 'envoy-release/**'
    - 'istio-release/**'

jobs:

  format:
    runs-on: ubuntu-20.04

    steps:
    - uses: actions/checkout@v2
    - uses: actions/setup-go@v2
      with:
        go-version: '^1.16'

    - name: Format (clang-format)
      run: |
        sudo apt-get install clang-format-9
        find . -name "*.h" -o -name "*.cc" -o -name "*.proto" | grep -v ".pb." | xargs -n1 clang-format-9 -i
        git diff --exit-code

    - name: Format (buildifier)
      run: |
        go install github.com/bazelbuild/buildtools/buildifier@latest
        export PATH=$PATH:$(go env GOPATH)/bin
        find . -name "BUILD" | xargs -n1 buildifier -mode=check

    - name: Format (addlicense)
      run: |
        go install github.com/google/addlicense@latest
        export PATH=$PATH:$(go env GOPATH)/bin
        addlicense -check .

  build:
<<<<<<< HEAD
    name: build (${{ matrix.runtime }} on ${{ matrix.os }})
=======
    name: build (${{ matrix.name }})
>>>>>>> 827e603f

    runs-on: ${{ matrix.os }}

    strategy:
      fail-fast: false
      matrix:
<<<<<<< HEAD
        os: [ubuntu-20.04]
        runtime: ['v8', 'wamr', 'wasmtime', 'wavm']
        include:
        - os: macos-11
          runtime: 'v8'
=======
        include:
        - name: 'WAMR on Linux'
          runtime: 'wamr'
          os: ubuntu-20.04
        - name: 'WAMR on macOS'
          runtime: 'wamr'
          os: macos-11
        - name: 'Wasmtime on Linux'
          runtime: 'wasmtime'
          os: ubuntu-20.04
        - name: 'Wasmtime on macOS'
          runtime: 'wasmtime'
          os: macos-11
        - name: 'WAVM on Linux'
          runtime: 'wavm'
          os: ubuntu-20.04
>>>>>>> 827e603f

    steps:
    - uses: actions/checkout@v2

<<<<<<< HEAD
    - name: Install dependency (Ubuntu)
=======
    - name: Install dependency (Linux)
>>>>>>> 827e603f
      if: startsWith(matrix.os, 'ubuntu')
      run: sudo apt-get install ninja-build

    - name: Install dependency (macOS)
      if: startsWith(matrix.os, 'macos')
      run: brew install ninja

    - name: Mount Bazel cache
      uses: actions/cache@v2
      with:
        path: |
          ~/.cache/bazel
          ~/.cache/bazelisk
        key: bazel-${{ matrix.os }}-${{ matrix.runtime }}-${{ hashFiles('WORKSPACE', '.bazelrc', '.bazelversion', 'bazel/cargo/Cargo.raze.lock', 'bazel/dependencies.bzl', 'bazel/repositories.bzl') }}

    - name: Test
      run: |
        bazel test --test_output=errors --define runtime=${{ matrix.runtime }} //test/...

    - name: Test (signed Wasm module)
      run: |
        bazel test --test_output=errors --define runtime=${{ matrix.runtime }} --per_file_copt=//...@-DPROXY_WASM_VERIFY_WITH_ED25519_PUBKEY=\"$(xxd -p -c 256 test/test_data/signature_key1.pub | cut -b9-)\" //test:signature_util_test<|MERGE_RESOLUTION|>--- conflicted
+++ resolved
@@ -58,25 +58,20 @@
         addlicense -check .
 
   build:
-<<<<<<< HEAD
-    name: build (${{ matrix.runtime }} on ${{ matrix.os }})
-=======
     name: build (${{ matrix.name }})
->>>>>>> 827e603f
 
     runs-on: ${{ matrix.os }}
 
     strategy:
       fail-fast: false
       matrix:
-<<<<<<< HEAD
-        os: [ubuntu-20.04]
-        runtime: ['v8', 'wamr', 'wasmtime', 'wavm']
         include:
-        - os: macos-11
+        - name: 'V8 on Linux'
           runtime: 'v8'
-=======
-        include:
+          os: ubuntu-20.04
+        - name: 'V8 on macOS'
+          runtime: 'v8'
+          os: macos-11
         - name: 'WAMR on Linux'
           runtime: 'wamr'
           os: ubuntu-20.04
@@ -92,16 +87,11 @@
         - name: 'WAVM on Linux'
           runtime: 'wavm'
           os: ubuntu-20.04
->>>>>>> 827e603f
 
     steps:
     - uses: actions/checkout@v2
 
-<<<<<<< HEAD
-    - name: Install dependency (Ubuntu)
-=======
     - name: Install dependency (Linux)
->>>>>>> 827e603f
       if: startsWith(matrix.os, 'ubuntu')
       run: sudo apt-get install ninja-build
 
