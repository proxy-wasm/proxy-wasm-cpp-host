--- conflicted
+++ resolved
@@ -150,14 +150,10 @@
         path: |
           ~/.cache/bazel
           /private/var/tmp/_bazel_runner/
-<<<<<<< HEAD
-        key: bazel-${{ matrix.os }}-${{ matrix.runtime }}-${{ hashFiles('WORKSPACE', '.bazelrc', '.bazelversion', 'bazel/dependencies.bzl', 'bazel/repositories.bzl') }}
-=======
-        key: ${{ matrix.arch }}-${{ matrix.os }}-${{ matrix.runtime }}-${{ steps.cache-key.outputs.uniq }}-${{ hashFiles('WORKSPACE', '.bazelrc', '.bazelversion', 'bazel/cargo/Cargo.raze.lock', 'bazel/dependencies.bzl', 'bazel/repositories.bzl') }}
+        key: ${{ matrix.arch }}-${{ matrix.os }}-${{ matrix.runtime }}-${{ steps.cache-key.outputs.uniq }}-${{ hashFiles('WORKSPACE', '.bazelrc', '.bazelversion', 'bazel/dependencies.bzl', 'bazel/repositories.bzl') }}
         restore-keys: |
           ${{ matrix.arch }}-${{ matrix.os }}-${{ matrix.runtime }}-${{ steps.cache-key.outputs.uniq }}-
           ${{ matrix.arch }}-${{ matrix.os }}-${{ matrix.runtime }}
->>>>>>> 0310550c
 
     - name: Bazel build/test
       run: >
