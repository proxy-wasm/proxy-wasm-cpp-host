--- conflicted
+++ resolved
@@ -117,76 +117,8 @@
       fail-fast: false
       matrix:
         include:
-<<<<<<< HEAD
         - name: 'Wasmtime on Windows/x86_64'
-          runtime: 'wasmtime'
-=======
-        - name: 'NullVM on Linux/x86_64'
-          engine: 'null'
-          os: ubuntu-20.04
-          arch: x86_64
-          action: test
-          flags: --config=gcc
-        - name: 'NullVM on Windows/x86_64'
-          engine: 'null'
-          os: windows-2019
-          arch: x86_64
-          action: test
-        - name: 'V8 on Linux/x86_64'
-          engine: 'v8'
-          repo: 'v8'
-          os: ubuntu-20.04
-          arch: x86_64
-          action: test
-          flags: --config=clang --define=crypto=system
-          cache: true
-        - name: 'V8 on Linux/aarch64'
-          engine: 'v8'
-          repo: 'v8'
-          os: ubuntu-20.04
-          arch: aarch64
-          action: test
-          flags: --config=zig-cc-linux-aarch64 --@v8//bazel/config:v8_target_cpu=arm64
-          deps: qemu-user-static libc6-arm64-cross
-          cache: true
-        - name: 'V8 on macOS/x86_64'
-          engine: 'v8'
-          repo: 'v8'
-          os: macos-11
-          arch: x86_64
-          action: test
-          cache: true
-        - name: 'WAMR on Linux/x86_64'
-          engine: 'wamr'
-          repo: 'com_github_bytecodealliance_wasm_micro_runtime'
-          os: ubuntu-20.04
-          arch: x86_64
-          action: test
-          flags: --config=clang
-        - name: 'WAMR on macOS/x86_64'
-          engine: 'wamr'
-          repo: 'com_github_bytecodealliance_wasm_micro_runtime'
-          os: macos-11
-          arch: x86_64
-          action: test
-        - name: 'Wasmtime on Linux/x86_64'
           engine: 'wasmtime'
-          repo: 'com_github_bytecodealliance_wasmtime'
-          os: ubuntu-20.04
-          arch: x86_64
-          action: test
-          flags: --config=clang
-        - name: 'Wasmtime on Linux/aarch64'
-          engine: 'wasmtime'
-          repo: 'com_github_bytecodealliance_wasmtime'
-          os: ubuntu-20.04
-          arch: aarch64
-          action: build
-          flags: --config=zig-cc-linux-aarch64
-          deps: qemu-user-static libc6-arm64-cross
-        - name: 'Wasmtime on Linux/s390x'
-          engine: 'wasmtime'
->>>>>>> ca2475f0
           repo: 'com_github_bytecodealliance_wasmtime'
           os: windows-2019
           arch: x86_64
