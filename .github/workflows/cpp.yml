# Copyright 2020 Google LLC
#
# Licensed under the Apache License, Version 2.0 (the "License");
# you may not use this file except in compliance with the License.
# You may obtain a copy of the License at
#
#      http://www.apache.org/licenses/LICENSE-2.0
#
# Unless required by applicable law or agreed to in writing, software
# distributed under the License is distributed on an "AS IS" BASIS,
# WITHOUT WARRANTIES OR CONDITIONS OF ANY KIND, either express or implied.
# See the License for the specific language governing permissions and
# limitations under the License.

name: C++

on:

  pull_request:
    branches:
    - master
    - 'envoy-release/**'
    - 'istio-release/**'

  push:
    branches:
    - master
    - 'envoy-release/**'
    - 'istio-release/**'

jobs:

  format:
    runs-on: ubuntu-20.04

    steps:
    - uses: actions/checkout@v2
    - uses: actions/setup-go@v2
      with:
        go-version: '^1.16'

    - name: Format (clang-format)
      run: |
        sudo apt-get install clang-format-9
        find . -name "*.h" -o -name "*.cc" -o -name "*.proto" | grep -v ".pb." | xargs -n1 clang-format-9 -i
        git diff --exit-code

    - name: Format (buildifier)
      run: |
        go install github.com/bazelbuild/buildtools/buildifier@latest
        export PATH=$PATH:$(go env GOPATH)/bin
        find . -name "BUILD" | xargs -n1 buildifier -mode=check

    - name: Format (addlicense)
      run: |
        go install github.com/google/addlicense@latest
        export PATH=$PATH:$(go env GOPATH)/bin
        addlicense -check .

  build:
    name: build (${{ matrix.name }})

    runs-on: ${{ matrix.os }}

    strategy:
      fail-fast: false
      matrix:
        include:
        - name: 'V8 on Windows #1 (full)'
          runtime: 'v8'
<<<<<<< HEAD
          os: windows-2019
          flags: '--copt=/DEBUG:FULL'
        - name: 'V8 on Windows #2 (fastlink)'
=======
          os: ubuntu-20.04
          flags: '--define crypto=system'
        - name: 'V8 on macOS'
>>>>>>> 4634be18
          runtime: 'v8'
          os: windows-2019
          flags: '--copt=/DEBUG:FASTLINK'
        - name: 'V8 on Windows #3 (none)'
          runtime: 'v8'
          os: windows-2019
          flags: '--copt=/DEBUG:NONE'
        - name: 'V8 on Windows #4 (/Zi)'
          runtime: 'v8'
          os: windows-2019
          flags: '--copt=/Zi'

    steps:
    - uses: actions/checkout@v2

    - name: Install dependency (Linux)
      if: startsWith(matrix.os, 'ubuntu')
      run: sudo apt-get install ninja-build

    - name: Install dependency (macOS)
      if: startsWith(matrix.os, 'macos')
      run: brew install ninja

    - name: Bazel cache
      if: matrix.runtime != 'wasmtime'
      uses: actions/cache@v2
      with:
        path: |
          ~/.cache/bazel
          /private/var/tmp/_bazel_runner/
        key: bazel-${{ matrix.os }}-${{ matrix.runtime }}-${{ hashFiles('WORKSPACE', '.bazelrc', '.bazelversion', 'bazel/cargo/Cargo.raze.lock', 'bazel/dependencies.bzl', 'bazel/repositories.bzl') }}

    - name: Generate inspector files
      if: matrix.runtime == 'v8'
      run: |
        bazel build ${{ matrix.flags }} --verbose_failures --test_output=errors --define runtime=${{ matrix.runtime }} @v8//:generated_inspector_files

    - name: Generate torque files
      if: matrix.runtime == 'v8'
      run: |
        bazel build ${{ matrix.flags }} --verbose_failures --test_output=errors --define runtime=${{ matrix.runtime }} @v8//:noicu/generated_torque_files

    - name: Test
      run: |
<<<<<<< HEAD
        bazel test ${{ matrix.flags }} --verbose_failures --test_output=errors --define runtime=${{ matrix.runtime }} //test/... || cat bazel-out/x64_windows-fastbuild/bin/external/v8/v8_libshared_noicu.lo.lib-2.params

    - name: Test (signed Wasm module)
      run: |
        bazel test ${{ matrix.flags }} --verbose_failures --test_output=errors --define runtime=${{ matrix.runtime }} --per_file_copt=src/signature_util.cc,test/signature_util_test.cc@-DPROXY_WASM_VERIFY_WITH_ED25519_PUBKEY=\"$(xxd -p -c 256 test/test_data/signature_key1.pub | cut -b9-)\" //test:signature_util_test
=======
        bazel test \
              --verbose_failures \
              --test_output=errors \
              --define runtime=${{ matrix.runtime }} \
              ${{ matrix.flags }} \
              //test/...

    - name: Test (signed Wasm module)
      run: |
        bazel test \
              --verbose_failures \
              --test_output=errors \
              --define runtime=${{ matrix.runtime }} \
              ${{ matrix.flags }} \
              --per_file_copt=src/signature_util.cc,test/signature_util_test.cc@-DPROXY_WASM_VERIFY_WITH_ED25519_PUBKEY=\"$(xxd -p -c 256 test/test_data/signature_key1.pub | cut -b9-)\" \
              //test:signature_util_test
>>>>>>> 4634be18

    - name: Cleanup Bazel cache
      if: matrix.runtime != 'wasmtime'
      run: |
        export OUTPUT=$(bazel info output_base)
        # BoringSSL's test data (90 MiB).
        rm -rf ${OUTPUT}/external/boringssl/crypto_test_data.cc
        rm -rf ${OUTPUT}/external/boringssl/src/crypto/*/test/
        rm -rf ${OUTPUT}/external/boringssl/src/third_party/wycheproof_testvectors/
        # LLVM's tests (500 MiB).
        rm -rf ${OUTPUT}/external/llvm*/test/
        # V8's tests (100 MiB).
        if [ -d "${OUTPUT}/external/v8/test/torque" ]; then
          mv ${OUTPUT}/external/v8/test/torque ${OUTPUT}/external/v8/test_torque
          rm -rf ${OUTPUT}/external/v8/test/*
          mv ${OUTPUT}/external/v8/test_torque ${OUTPUT}/external/v8/test/torque
        fi
        # Unnecessary CMake tools (65 MiB).
        rm -rf ${OUTPUT}/external/cmake-*/bin/{ccmake,cmake-gui,cpack,ctest}
        # Distfiles for Rust toolchains (350 MiB).
        rm -rf ${OUTPUT}/external/rust_*/*.tar.gz
        # Bazel's repository cache (650-800 MiB) and install base (155 MiB).
        rm -rf $(bazel info repository_cache)
        rm -rf $(bazel info install_base)<|MERGE_RESOLUTION|>--- conflicted
+++ resolved
@@ -66,28 +66,9 @@
       fail-fast: false
       matrix:
         include:
-        - name: 'V8 on Windows #1 (full)'
-          runtime: 'v8'
-<<<<<<< HEAD
-          os: windows-2019
-          flags: '--copt=/DEBUG:FULL'
-        - name: 'V8 on Windows #2 (fastlink)'
-=======
-          os: ubuntu-20.04
-          flags: '--define crypto=system'
-        - name: 'V8 on macOS'
->>>>>>> 4634be18
+        - name: 'V8 on Windows'
           runtime: 'v8'
           os: windows-2019
-          flags: '--copt=/DEBUG:FASTLINK'
-        - name: 'V8 on Windows #3 (none)'
-          runtime: 'v8'
-          os: windows-2019
-          flags: '--copt=/DEBUG:NONE'
-        - name: 'V8 on Windows #4 (/Zi)'
-          runtime: 'v8'
-          os: windows-2019
-          flags: '--copt=/Zi'
 
     steps:
     - uses: actions/checkout@v2
@@ -112,22 +93,24 @@
     - name: Generate inspector files
       if: matrix.runtime == 'v8'
       run: |
-        bazel build ${{ matrix.flags }} --verbose_failures --test_output=errors --define runtime=${{ matrix.runtime }} @v8//:generated_inspector_files
+        bazel build \
+              --verbose_failures \
+              --test_output=errors \
+              --define runtime=${{ matrix.runtime }} \
+              ${{ matrix.flags }} \
+              @v8//:generated_inspector_files
 
     - name: Generate torque files
       if: matrix.runtime == 'v8'
       run: |
-        bazel build ${{ matrix.flags }} --verbose_failures --test_output=errors --define runtime=${{ matrix.runtime }} @v8//:noicu/generated_torque_files
+        bazel build \
+              --verbose_failures \
+              --test_output=errors \
+              --define runtime=${{ matrix.runtime }} \
+              v8//:noicu/generated_torque_files
 
     - name: Test
       run: |
-<<<<<<< HEAD
-        bazel test ${{ matrix.flags }} --verbose_failures --test_output=errors --define runtime=${{ matrix.runtime }} //test/... || cat bazel-out/x64_windows-fastbuild/bin/external/v8/v8_libshared_noicu.lo.lib-2.params
-
-    - name: Test (signed Wasm module)
-      run: |
-        bazel test ${{ matrix.flags }} --verbose_failures --test_output=errors --define runtime=${{ matrix.runtime }} --per_file_copt=src/signature_util.cc,test/signature_util_test.cc@-DPROXY_WASM_VERIFY_WITH_ED25519_PUBKEY=\"$(xxd -p -c 256 test/test_data/signature_key1.pub | cut -b9-)\" //test:signature_util_test
-=======
         bazel test \
               --verbose_failures \
               --test_output=errors \
@@ -144,7 +127,6 @@
               ${{ matrix.flags }} \
               --per_file_copt=src/signature_util.cc,test/signature_util_test.cc@-DPROXY_WASM_VERIFY_WITH_ED25519_PUBKEY=\"$(xxd -p -c 256 test/test_data/signature_key1.pub | cut -b9-)\" \
               //test:signature_util_test
->>>>>>> 4634be18
 
     - name: Cleanup Bazel cache
       if: matrix.runtime != 'wasmtime'
