--- conflicted
+++ resolved
@@ -66,73 +66,12 @@
       fail-fast: false
       matrix:
         include:
-<<<<<<< HEAD
-        - name: 'Wasmtime on Linux'
-=======
-        - name: 'V8 on Linux/x86_64'
-          runtime: 'v8'
-          repo: 'v8'
-          os: ubuntu-20.04
+        - name: 'Wasmtime on Windows/x86_64'
+          runtime: 'wasmtime'
+          repo: 'com_github_bytecodealliance_wasmtime'
+          os: windows-2019
           arch: x86_64
           action: test
-          flags: '--define crypto=system'
-        - name: 'V8 on macOS/x86_64'
-          runtime: 'v8'
-          repo: 'v8'
-          os: macos-11
-          arch: x86_64
-          action: test
-        - name: 'WAMR on Linux/x86_64'
-          runtime: 'wamr'
-          repo: 'com_github_bytecodealliance_wasm_micro_runtime'
-          os: ubuntu-20.04
-          arch: x86_64
-          action: test
-        - name: 'WAMR on macOS/x86_64'
-          runtime: 'wamr'
-          repo: 'com_github_bytecodealliance_wasm_micro_runtime'
-          os: macos-11
-          arch: x86_64
-          action: test
-        - name: 'Wasmtime on Linux/x86_64'
->>>>>>> bab2ef12
-          runtime: 'wasmtime'
-          repo: 'com_github_bytecodealliance_wasmtime'
-          os: ubuntu-20.04
-<<<<<<< HEAD
-        - name: 'Wasmtime on Windows'
-          runtime: 'wasmtime'
-          os: windows-2019
-=======
-          arch: x86_64
-          action: test
-        - name: 'Wasmtime on Linux/aarch64'
-          runtime: 'wasmtime'
-          repo: 'com_github_bytecodealliance_wasmtime'
-          os: ubuntu-20.04
-          arch: aarch64
-          action: build
-          run_under: docker run --rm --env HOME=$HOME --env USER=$(id -un) --volume "$HOME:$HOME" --workdir $(pwd) --user $(id -u):$(id -g) --platform linux/arm64 piotrsikora/build-tools:bazel-5.0.0-clang-13-gcc-11
-        - name: 'Wasmtime on Linux/s390x'
-          runtime: 'wasmtime'
-          repo: 'com_github_bytecodealliance_wasmtime'
-          os: ubuntu-20.04
-          arch: s390x
-          action: build
-          run_under: docker run --rm --env HOME=$HOME --env USER=$(id -un) --volume "$HOME:$HOME" --workdir $(pwd) --user $(id -u):$(id -g) --platform linux/s390x piotrsikora/build-tools:bazel-5.0.0-clang-13-gcc-11
-        - name: 'Wasmtime on macOS/x86_64'
-          runtime: 'wasmtime'
-          repo: 'com_github_bytecodealliance_wasmtime'
-          os: macos-11
-          arch: x86_64
-          action: test
-        - name: 'WAVM on Linux/x86_64'
-          runtime: 'wavm'
-          repo: 'com_github_wavm_wavm'
-          os: ubuntu-20.04
-          arch: x86_64
-          action: test
->>>>>>> bab2ef12
 
     steps:
     - uses: actions/checkout@v2
@@ -152,14 +91,6 @@
         path: |
           ~/.cache/bazel
           /private/var/tmp/_bazel_runner/
-<<<<<<< HEAD
-        key: bazel-${{ matrix.os }}-${{ matrix.runtime }}-${{ hashFiles('WORKSPACE', '.bazelrc', '.bazelversion', 'bazel/cargo/Cargo.raze.lock', 'bazel/dependencies.bzl', 'bazel/repositories.bzl') }}
-
-    - name: Test
-      run: >
-        bazel test
-        --subcommands
-=======
         key: ${{ matrix.arch }}-${{ matrix.os }}-${{ matrix.runtime }}-${{ steps.cache-key.outputs.uniq }}-${{ hashFiles('WORKSPACE', '.bazelrc', '.bazelversion', 'bazel/dependencies.bzl', 'bazel/repositories.bzl') }}
         restore-keys: |
           ${{ matrix.arch }}-${{ matrix.os }}-${{ matrix.runtime }}-${{ steps.cache-key.outputs.uniq }}-
@@ -169,24 +100,18 @@
       run: >
         ${{ matrix.run_under }}
         bazel ${{ matrix.action }}
->>>>>>> bab2ef12
+        --subcommands
         --verbose_failures
         --test_output=errors
         --define runtime=${{ matrix.runtime }}
         ${{ matrix.flags }}
         //test/...
 
-<<<<<<< HEAD
-    - name: Test (signed Wasm module)
-      run: >
-        bazel test
-        --subcommands
-=======
     - name: Bazel build/test (signed Wasm module)
       run: >
         ${{ matrix.run_under }}
         bazel ${{ matrix.action }}
->>>>>>> bab2ef12
+        --subcommands
         --verbose_failures
         --test_output=errors
         --define runtime=${{ matrix.runtime }}
