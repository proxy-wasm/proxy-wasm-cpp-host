# Copyright 2020 Google LLC
#
# Licensed under the Apache License, Version 2.0 (the "License");
# you may not use this file except in compliance with the License.
# You may obtain a copy of the License at
#
#      http://www.apache.org/licenses/LICENSE-2.0
#
# Unless required by applicable law or agreed to in writing, software
# distributed under the License is distributed on an "AS IS" BASIS,
# WITHOUT WARRANTIES OR CONDITIONS OF ANY KIND, either express or implied.
# See the License for the specific language governing permissions and
# limitations under the License.

name: C++

on:

  pull_request:
    branches:
    - master
    - 'envoy-release/**'
    - 'istio-release/**'

  push:
    branches:
    - master
    - 'envoy-release/**'
    - 'istio-release/**'

jobs:

  format:
    runs-on: ubuntu-20.04

    steps:
    - uses: actions/checkout@v2
    - uses: actions/setup-go@v2
      with:
        go-version: '^1.16'

    - name: Format (clang-format)
      run: |
        sudo apt-get install clang-format-9
        find . -name "*.h" -o -name "*.cc" -o -name "*.proto" | grep -v ".pb." | xargs -n1 clang-format-9 -i
        git diff --exit-code

    - name: Format (buildifier)
      run: |
        go install github.com/bazelbuild/buildtools/buildifier@latest
        export PATH=$PATH:$(go env GOPATH)/bin
        find . -name "BUILD" | xargs -n1 buildifier -mode=check

    - name: Format (addlicense)
      run: |
        go install github.com/google/addlicense@latest
        export PATH=$PATH:$(go env GOPATH)/bin
        addlicense -check .

  build:
    name: ${{ matrix.action }} with ${{ matrix.name }}

    runs-on: ${{ matrix.os }}

    strategy:
      fail-fast: false
      matrix:
        include:
<<<<<<< HEAD
        - name: 'V8 on Windows'
          runtime: 'v8'
          os: windows-2019
=======
        - name: 'V8 on Linux/x86_64'
          runtime: 'v8'
          repo: 'v8'
          os: ubuntu-20.04
          arch: x86_64
          action: test
          flags: '--define crypto=system'
        - name: 'V8 on macOS/x86_64'
          runtime: 'v8'
          repo: 'v8'
          os: macos-11
          arch: x86_64
          action: test
        - name: 'WAMR on Linux/x86_64'
          runtime: 'wamr'
          repo: 'com_github_bytecodealliance_wasm_micro_runtime'
          os: ubuntu-20.04
          arch: x86_64
          action: test
        - name: 'WAMR on macOS/x86_64'
          runtime: 'wamr'
          repo: 'com_github_bytecodealliance_wasm_micro_runtime'
          os: macos-11
          arch: x86_64
          action: test
        - name: 'Wasmtime on Linux/x86_64'
          runtime: 'wasmtime'
          repo: 'com_github_bytecodealliance_wasmtime'
          os: ubuntu-20.04
          arch: x86_64
          action: test
        - name: 'Wasmtime on Linux/aarch64'
          runtime: 'wasmtime'
          repo: 'com_github_bytecodealliance_wasmtime'
          os: ubuntu-20.04
          arch: aarch64
          action: build
          run_under: docker run --rm --env HOME=$HOME --env USER=$(id -un) --volume "$HOME:$HOME" --workdir $(pwd) --user $(id -u):$(id -g) --platform linux/arm64 piotrsikora/build-tools:bazel-5.0.0-clang-13-gcc-11
        - name: 'Wasmtime on Linux/s390x'
          runtime: 'wasmtime'
          repo: 'com_github_bytecodealliance_wasmtime'
          os: ubuntu-20.04
          arch: s390x
          action: build
          run_under: docker run --rm --env HOME=$HOME --env USER=$(id -un) --volume "$HOME:$HOME" --workdir $(pwd) --user $(id -u):$(id -g) --platform linux/s390x piotrsikora/build-tools:bazel-5.0.0-clang-13-gcc-11
        - name: 'Wasmtime on macOS/x86_64'
          runtime: 'wasmtime'
          repo: 'com_github_bytecodealliance_wasmtime'
          os: macos-11
          arch: x86_64
          action: test
        - name: 'WAVM on Linux/x86_64'
          runtime: 'wavm'
          repo: 'com_github_wavm_wavm'
          os: ubuntu-20.04
          arch: x86_64
          action: test
>>>>>>> bab2ef12

    steps:
    - uses: actions/checkout@v2

    - name: Activate Docker/QEMU
      if: startsWith(matrix.run_under, 'docker')
      run: docker run --rm --privileged multiarch/qemu-user-static --reset -p yes

    - name: Set cache key
      id: cache-key
      run: echo "::set-output name=uniq::$(bazel query --output build //external:${{ matrix.repo }} | grep -E 'sha256|commit' | cut -d\" -f2)"

    - name: Bazel cache
      if: ${{ matrix.runtime != 'wasmtime' || startsWith(matrix.run_under, 'docker') }}
      uses: actions/cache@v2
      with:
        path: |
          ~/.cache/bazel
          /private/var/tmp/_bazel_runner/
<<<<<<< HEAD
        key: bazel-${{ matrix.os }}-${{ matrix.runtime }}-${{ hashFiles('WORKSPACE', '.bazelrc', '.bazelversion', 'bazel/cargo/Cargo.raze.lock', 'bazel/dependencies.bzl', 'bazel/repositories.bzl') }}

    - name: Generate inspector files
      if: matrix.runtime == 'v8'
      run: >
        bazel build
        --verbose_failures
        --test_output=errors
        --define runtime=${{ matrix.runtime }}
        ${{ matrix.flags }}
        @v8//:generated_inspector_files

    - name: Generate torque files
      if: matrix.runtime == 'v8'
      run: >
        bazel build
        --verbose_failures
        --test_output=errors
        --define runtime=${{ matrix.runtime }}
        v8//:noicu/generated_torque_files

    - name: Test
      run: >
        bazel test
=======
        key: ${{ matrix.arch }}-${{ matrix.os }}-${{ matrix.runtime }}-${{ steps.cache-key.outputs.uniq }}-${{ hashFiles('WORKSPACE', '.bazelrc', '.bazelversion', 'bazel/dependencies.bzl', 'bazel/repositories.bzl') }}
        restore-keys: |
          ${{ matrix.arch }}-${{ matrix.os }}-${{ matrix.runtime }}-${{ steps.cache-key.outputs.uniq }}-
          ${{ matrix.arch }}-${{ matrix.os }}-${{ matrix.runtime }}

    - name: Bazel build/test
      run: >
        ${{ matrix.run_under }}
        bazel ${{ matrix.action }}
>>>>>>> bab2ef12
        --verbose_failures
        --test_output=errors
        --define runtime=${{ matrix.runtime }}
        ${{ matrix.flags }}
        //test/...

<<<<<<< HEAD
    - name: Test (signed Wasm module)
      run: >
        bazel test
=======
    - name: Bazel build/test (signed Wasm module)
      run: >
        ${{ matrix.run_under }}
        bazel ${{ matrix.action }}
>>>>>>> bab2ef12
        --verbose_failures
        --test_output=errors
        --define runtime=${{ matrix.runtime }}
        ${{ matrix.flags }}
        --per_file_copt=src/signature_util.cc,test/signature_util_test.cc@-DPROXY_WASM_VERIFY_WITH_ED25519_PUBKEY=\"$(xxd -p -c 256 test/test_data/signature_key1.pub | cut -b9-)\"
        //test:signature_util_test

    - name: Cleanup Bazel cache
      if: ${{ matrix.runtime != 'wasmtime' || startsWith(matrix.run_under, 'docker') }}
      run: |
        export OUTPUT=$(bazel info output_base)
        # BoringSSL's test data (90 MiB).
        rm -rf ${OUTPUT}/external/boringssl/crypto_test_data.cc
        rm -rf ${OUTPUT}/external/boringssl/src/crypto/*/test/
        rm -rf ${OUTPUT}/external/boringssl/src/third_party/wycheproof_testvectors/
        # LLVM's tests (500 MiB).
        rm -rf ${OUTPUT}/external/llvm*/test/
        # V8's tests (100 MiB).
        if [ -d "${OUTPUT}/external/v8/test/torque" ]; then
          mv ${OUTPUT}/external/v8/test/torque ${OUTPUT}/external/v8/test_torque
          rm -rf ${OUTPUT}/external/v8/test/*
          mv ${OUTPUT}/external/v8/test_torque ${OUTPUT}/external/v8/test/torque
        fi
        # Unnecessary CMake tools (65 MiB).
        rm -rf ${OUTPUT}/external/cmake-*/bin/{ccmake,cmake-gui,cpack,ctest}
        # Distfiles for Rust toolchains (350 MiB).
        rm -rf ${OUTPUT}/external/rust_*/*.tar.gz
        # Bazel's repository cache (650-800 MiB) and install base (155 MiB).
        rm -rf $(bazel info repository_cache)
        rm -rf $(bazel info install_base)<|MERGE_RESOLUTION|>--- conflicted
+++ resolved
@@ -66,69 +66,12 @@
       fail-fast: false
       matrix:
         include:
-<<<<<<< HEAD
-        - name: 'V8 on Windows'
-          runtime: 'v8'
-          os: windows-2019
-=======
-        - name: 'V8 on Linux/x86_64'
+        - name: 'V8 on Windows/x86_64'
           runtime: 'v8'
           repo: 'v8'
-          os: ubuntu-20.04
+          os: windows-2019
           arch: x86_64
           action: test
-          flags: '--define crypto=system'
-        - name: 'V8 on macOS/x86_64'
-          runtime: 'v8'
-          repo: 'v8'
-          os: macos-11
-          arch: x86_64
-          action: test
-        - name: 'WAMR on Linux/x86_64'
-          runtime: 'wamr'
-          repo: 'com_github_bytecodealliance_wasm_micro_runtime'
-          os: ubuntu-20.04
-          arch: x86_64
-          action: test
-        - name: 'WAMR on macOS/x86_64'
-          runtime: 'wamr'
-          repo: 'com_github_bytecodealliance_wasm_micro_runtime'
-          os: macos-11
-          arch: x86_64
-          action: test
-        - name: 'Wasmtime on Linux/x86_64'
-          runtime: 'wasmtime'
-          repo: 'com_github_bytecodealliance_wasmtime'
-          os: ubuntu-20.04
-          arch: x86_64
-          action: test
-        - name: 'Wasmtime on Linux/aarch64'
-          runtime: 'wasmtime'
-          repo: 'com_github_bytecodealliance_wasmtime'
-          os: ubuntu-20.04
-          arch: aarch64
-          action: build
-          run_under: docker run --rm --env HOME=$HOME --env USER=$(id -un) --volume "$HOME:$HOME" --workdir $(pwd) --user $(id -u):$(id -g) --platform linux/arm64 piotrsikora/build-tools:bazel-5.0.0-clang-13-gcc-11
-        - name: 'Wasmtime on Linux/s390x'
-          runtime: 'wasmtime'
-          repo: 'com_github_bytecodealliance_wasmtime'
-          os: ubuntu-20.04
-          arch: s390x
-          action: build
-          run_under: docker run --rm --env HOME=$HOME --env USER=$(id -un) --volume "$HOME:$HOME" --workdir $(pwd) --user $(id -u):$(id -g) --platform linux/s390x piotrsikora/build-tools:bazel-5.0.0-clang-13-gcc-11
-        - name: 'Wasmtime on macOS/x86_64'
-          runtime: 'wasmtime'
-          repo: 'com_github_bytecodealliance_wasmtime'
-          os: macos-11
-          arch: x86_64
-          action: test
-        - name: 'WAVM on Linux/x86_64'
-          runtime: 'wavm'
-          repo: 'com_github_wavm_wavm'
-          os: ubuntu-20.04
-          arch: x86_64
-          action: test
->>>>>>> bab2ef12
 
     steps:
     - uses: actions/checkout@v2
@@ -148,12 +91,15 @@
         path: |
           ~/.cache/bazel
           /private/var/tmp/_bazel_runner/
-<<<<<<< HEAD
-        key: bazel-${{ matrix.os }}-${{ matrix.runtime }}-${{ hashFiles('WORKSPACE', '.bazelrc', '.bazelversion', 'bazel/cargo/Cargo.raze.lock', 'bazel/dependencies.bzl', 'bazel/repositories.bzl') }}
+        key: ${{ matrix.arch }}-${{ matrix.os }}-${{ matrix.runtime }}-${{ steps.cache-key.outputs.uniq }}-${{ hashFiles('WORKSPACE', '.bazelrc', '.bazelversion', 'bazel/dependencies.bzl', 'bazel/repositories.bzl') }}
+        restore-keys: |
+          ${{ matrix.arch }}-${{ matrix.os }}-${{ matrix.runtime }}-${{ steps.cache-key.outputs.uniq }}-
+          ${{ matrix.arch }}-${{ matrix.os }}-${{ matrix.runtime }}
 
-    - name: Generate inspector files
+    - name: Generate V8 inspector files
       if: matrix.runtime == 'v8'
       run: >
+        ${{ matrix.run_under }}
         bazel build
         --verbose_failures
         --test_output=errors
@@ -161,45 +107,31 @@
         ${{ matrix.flags }}
         @v8//:generated_inspector_files
 
-    - name: Generate torque files
+    - name: Generate V8 torque files
       if: matrix.runtime == 'v8'
       run: >
+        ${{ matrix.run_under }}
         bazel build
         --verbose_failures
         --test_output=errors
         --define runtime=${{ matrix.runtime }}
+        ${{ matrix.flags }}
         v8//:noicu/generated_torque_files
-
-    - name: Test
-      run: >
-        bazel test
-=======
-        key: ${{ matrix.arch }}-${{ matrix.os }}-${{ matrix.runtime }}-${{ steps.cache-key.outputs.uniq }}-${{ hashFiles('WORKSPACE', '.bazelrc', '.bazelversion', 'bazel/dependencies.bzl', 'bazel/repositories.bzl') }}
-        restore-keys: |
-          ${{ matrix.arch }}-${{ matrix.os }}-${{ matrix.runtime }}-${{ steps.cache-key.outputs.uniq }}-
-          ${{ matrix.arch }}-${{ matrix.os }}-${{ matrix.runtime }}
 
     - name: Bazel build/test
       run: >
         ${{ matrix.run_under }}
         bazel ${{ matrix.action }}
->>>>>>> bab2ef12
         --verbose_failures
         --test_output=errors
         --define runtime=${{ matrix.runtime }}
         ${{ matrix.flags }}
         //test/...
 
-<<<<<<< HEAD
-    - name: Test (signed Wasm module)
-      run: >
-        bazel test
-=======
     - name: Bazel build/test (signed Wasm module)
       run: >
         ${{ matrix.run_under }}
         bazel ${{ matrix.action }}
->>>>>>> bab2ef12
         --verbose_failures
         --test_output=errors
         --define runtime=${{ matrix.runtime }}
