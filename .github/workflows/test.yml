--- conflicted
+++ resolved
@@ -228,22 +228,6 @@
           arch: x86_64
           action: test
           cache: true
-<<<<<<< HEAD
-=======
-        - name: 'WasmEdge on Linux/x86_64'
-          engine: 'wasmedge'
-          repo: 'com_github_wasmedge_wasmedge'
-          os: ubuntu-24.04-16core
-          arch: x86_64
-          action: test
-          flags: --config=clang
-        - name: 'WasmEdge on macOS/x86_64'
-          engine: 'wasmedge'
-          repo: 'com_github_wasmedge_wasmedge'
-          os: macos-13
-          arch: x86_64
-          action: test
->>>>>>> 30255663
         - name: 'Wasmtime on Linux/x86_64'
           engine: 'wasmtime'
           repo: 'com_github_bytecodealliance_wasmtime'
