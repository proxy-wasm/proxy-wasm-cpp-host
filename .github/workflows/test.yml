--- conflicted
+++ resolved
@@ -96,20 +96,18 @@
           arch: x86_64
           action: test
           flags: --config=gcc
-<<<<<<< HEAD
+        - name: 'NullVM on Linux/x86_64 with ASan'
+          engine: 'null'
+          os: ubuntu-20.04
+          arch: x86_64
+          action: test
+          flags: --config=clang-asan-strict --define=crypto=system
         - name: 'NullVM on Linux/x86_64 with TSan'
-=======
-        - name: 'NullVM on Linux/x86_64 with ASan'
->>>>>>> 5ac4f089
           engine: 'null'
           os: ubuntu-20.04
           arch: x86_64
           action: test
-<<<<<<< HEAD
           flags: --config=clang-tsan
-=======
-          flags: --config=clang-asan-strict --define=crypto=system
->>>>>>> 5ac4f089
         - name: 'NullVM on Windows/x86_64'
           engine: 'null'
           os: windows-2019
@@ -123,21 +121,21 @@
           action: test
           flags: --config=clang --define=crypto=system
           cache: true
-<<<<<<< HEAD
+        - name: 'V8 on Linux/x86_64 with ASan'
+          engine: 'v8'
+          repo: 'v8'
+          os: ubuntu-20.04
+          arch: x86_64
+          action: test
+          flags: --config=clang-asan
+          cache: true
         - name: 'V8 on Linux/x86_64 with TSan'
-=======
-        - name: 'V8 on Linux/x86_64 with ASan'
->>>>>>> 5ac4f089
-          engine: 'v8'
-          repo: 'v8'
-          os: ubuntu-20.04
-          arch: x86_64
-          action: test
-<<<<<<< HEAD
+          engine: 'v8'
+          repo: 'v8'
+          os: ubuntu-20.04
+          arch: x86_64
+          action: test
           flags: --config=clang-tsan
-=======
-          flags: --config=clang-asan
->>>>>>> 5ac4f089
           cache: true
         - name: 'V8 on Linux/aarch64'
           engine: 'v8'
