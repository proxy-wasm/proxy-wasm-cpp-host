# Copyright 2020 Google LLC
#
# Licensed under the Apache License, Version 2.0 (the "License");
# you may not use this file except in compliance with the License.
# You may obtain a copy of the License at
#
#      http://www.apache.org/licenses/LICENSE-2.0
#
# Unless required by applicable law or agreed to in writing, software
# distributed under the License is distributed on an "AS IS" BASIS,
# WITHOUT WARRANTIES OR CONDITIONS OF ANY KIND, either express or implied.
# See the License for the specific language governing permissions and
# limitations under the License.

load("@bazel_tools//tools/build_defs/repo:git.bzl", "git_repository", "new_git_repository")
load("@bazel_tools//tools/build_defs/repo:http.bzl", "http_archive")

def proxy_wasm_cpp_host_repositories():
    http_archive(
        name = "proxy_wasm_cpp_sdk",
        sha256 = "c57de2425b5c61d7f630c5061e319b4557ae1f1c7526e5a51c33dc1299471b08",
        strip_prefix = "proxy-wasm-cpp-sdk-fd0be8405db25de0264bdb78fae3a82668c03782",
        urls = ["https://github.com/proxy-wasm/proxy-wasm-cpp-sdk/archive/fd0be8405db25de0264bdb78fae3a82668c03782.tar.gz"],
    )

    http_archive(
        name = "boringssl",
        sha256 = "bb55b0ed2f0cb548b5dce6a6b8307ce37f7f748eb9f1be6bfe2d266ff2b4d52b",
        strip_prefix = "boringssl-2192bbc878822cf6ab5977d4257a1339453d9d39",
        urls = ["https://github.com/google/boringssl/archive/2192bbc878822cf6ab5977d4257a1339453d9d39.tar.gz"],
    )

    http_archive(
        name = "com_google_googletest",
        sha256 = "9dc9157a9a1551ec7a7e43daea9a694a0bb5fb8bec81235d8a1e6ef64c716dcb",
        strip_prefix = "googletest-release-1.10.0",
        urls = ["https://github.com/google/googletest/archive/release-1.10.0.tar.gz"],
    )

    http_archive(
        name = "com_google_protobuf",
        sha256 = "77ad26d3f65222fd96ccc18b055632b0bfedf295cb748b712a98ba1ac0b704b2",
        strip_prefix = "protobuf-3.17.3",
        url = "https://github.com/protocolbuffers/protobuf/releases/download/v3.17.3/protobuf-all-3.17.3.tar.gz",
    )

    http_archive(
        name = "llvm13",
        build_file = "@proxy_wasm_cpp_host//bazel/external:llvm13.BUILD",
        sha256 = "408d11708643ea826f519ff79761fcdfc12d641a2510229eec459e72f8163020",
        strip_prefix = "llvm-13.0.0.src",
        url = "https://github.com/llvm/llvm-project/releases/download/llvmorg-13.0.0/llvm-13.0.0.src.tar.xz",
    )

    http_archive(
        name = "com_github_bytecodealliance_wasm_micro_runtime",
        build_file = "@proxy_wasm_cpp_host//bazel/external:wamr.BUILD",
        sha256 = "0ccf19f30f744fca635be5428f6460c14dfee19bfa0820c70e0fc9554f79c9b1",
        strip_prefix = "wasm-micro-runtime-cdf306364eff8f50fd6473b32a316cb90cc15a2f",
        url = "https://github.com/bytecodealliance/wasm-micro-runtime/archive/cdf306364eff8f50fd6473b32a316cb90cc15a2f.tar.gz",
        patches = ["@proxy_wasm_cpp_host//bazel/external:wamr.patch"],
        patch_args = ["-p1"],
    )

    native.bind(
        name = "wamr",
        actual = "@com_github_bytecodealliance_wasm_micro_runtime//:wamr_lib",
    )

    http_archive(
        name = "com_github_bytecodealliance_wasmtime",
        build_file = "@proxy_wasm_cpp_host//bazel/external:wasmtime.BUILD",
        sha256 = "c59a2aa110b25921d370944287cd97205c73cf3dc76776c5b3551135c1e42ddc",
        strip_prefix = "wasmtime-0.33.0",
        url = "https://github.com/bytecodealliance/wasmtime/archive/v0.33.0.tar.gz",
    )

    http_archive(
        name = "com_github_webassembly_wasm_c_api",
        build_file = "@proxy_wasm_cpp_host//bazel/external:wasm-c-api.BUILD",
        sha256 = "c774044f51431429e878bd1b9e2a4e38932f861f9211df72f75e9427eb6b8d32",
        strip_prefix = "wasm-c-api-c9d31284651b975f05ac27cee0bab1377560b87e",
        url = "https://github.com/WebAssembly/wasm-c-api/archive/c9d31284651b975f05ac27cee0bab1377560b87e.tar.gz",
    )

    native.bind(
        name = "wasmtime",
        actual = "@com_github_webassembly_wasm_c_api//:wasmtime_lib",
    )

    http_archive(
        name = "rules_rust",
<<<<<<< HEAD
        sha256 = "d195a85d38ee2dd7aecfedba6c9814a2ff22f968abac0818fd91e35c5b7aca6f",
        strip_prefix = "rules_rust-6f79458dee68d691d6a5aee67b06a620bdf9293f",
        # NOTE: Update Rust version for Linux/s390x in bazel/dependencies.bzl.
        url = "https://github.com/bazelbuild/rules_rust/archive/6f79458dee68d691d6a5aee67b06a620bdf9293f.tar.gz",
=======
        sha256 = "8a2052e8ec707aa04a6b9e72bfc67fea44e915ecab1d2d0a4835ad51c2410c36",
        strip_prefix = "rules_rust-b16c26ba5faf1c58ebe94582afd20567ce676e6d",
        url = "https://github.com/bazelbuild/rules_rust/archive/b16c26ba5faf1c58ebe94582afd20567ce676e6d.tar.gz",
>>>>>>> 1ba0e93b
    )

    http_archive(
        name = "rules_foreign_cc",
        sha256 = "d54742ffbdc6924f222d2179f0e10e911c5c659c4ae74158e9fe827aad862ac6",
        strip_prefix = "rules_foreign_cc-0.2.0",
        url = "https://github.com/bazelbuild/rules_foreign_cc/archive/0.2.0.tar.gz",
    )

    http_archive(
        name = "llvm",
        build_file = "@proxy_wasm_cpp_host//bazel/external:llvm.BUILD",
        sha256 = "7d9a8405f557cefc5a21bf5672af73903b64749d9bc3a50322239f56f34ffddf",
        strip_prefix = "llvm-12.0.1.src",
        url = "https://github.com/llvm/llvm-project/releases/download/llvmorg-12.0.1/llvm-12.0.1.src.tar.xz",
    )

    http_archive(
        name = "com_github_wavm_wavm",
        build_file = "@proxy_wasm_cpp_host//bazel/external:wavm.BUILD",
        sha256 = "bf2b2aec8a4c6a5413081c0527cb40dd16cb67e9c74a91f8a82fe1cf27a3c5d5",
        strip_prefix = "WAVM-c8997ebf154f3b42e688e670a7d0fa045b7a32a0",
        url = "https://github.com/WAVM/WAVM/archive/c8997ebf154f3b42e688e670a7d0fa045b7a32a0.tar.gz",
    )

    native.bind(
        name = "wavm",
        actual = "@com_github_wavm_wavm//:wavm_lib",
    )

    git_repository(
        name = "v8",
        commit = "a5ff33ec02e0dff53217bf7fd5ca0ec504775d23",
        remote = "https://chromium.googlesource.com/v8/v8",
        shallow_since = "1641852349 +0000",
        patches = ["@proxy_wasm_cpp_host//bazel/external:v8.patch"],
        patch_args = ["-p1"],
    )

    native.bind(
        name = "wee8",
        actual = "@v8//:wee8",
    )

    new_git_repository(
        name = "com_googlesource_chromium_trace_event_common",
        build_file = "@v8//:bazel/BUILD.trace_event_common",
        commit = "7f36dbc19d31e2aad895c60261ca8f726442bfbb",
        remote = "https://chromium.googlesource.com/chromium/src/base/trace_event/common.git",
        shallow_since = "1635355186 -0700",
    )

    native.bind(
        name = "base_trace_event_common",
        actual = "@com_googlesource_chromium_trace_event_common//:trace_event_common",
    )

    new_git_repository(
        name = "com_googlesource_chromium_zlib",
        build_file = "@v8//:bazel/BUILD.zlib",
        commit = "efd9399ae01364926be2a38946127fdf463480db",
        remote = "https://chromium.googlesource.com/chromium/src/third_party/zlib.git",
        shallow_since = "1638492135 -0800",
    )

    native.bind(
        name = "zlib",
        actual = "@com_googlesource_chromium_zlib//:zlib",
    )

    native.bind(
        name = "zlib_compression_utils",
        actual = "@com_googlesource_chromium_zlib//:zlib_compression_utils",
    )

    http_archive(
        name = "rules_python",
        sha256 = "a30abdfc7126d497a7698c29c46ea9901c6392d6ed315171a6df5ce433aa4502",
        strip_prefix = "rules_python-0.6.0",
        url = "https://github.com/bazelbuild/rules_python/archive/0.6.0.tar.gz",
    )

    http_archive(
        name = "bazel_skylib",
        urls = [
            "https://mirror.bazel.build/github.com/bazelbuild/bazel-skylib/releases/download/1.1.1/bazel-skylib-1.1.1.tar.gz",
            "https://github.com/bazelbuild/bazel-skylib/releases/download/1.1.1/bazel-skylib-1.1.1.tar.gz",
        ],
        sha256 = "c6966ec828da198c5d9adbaa94c05e3a1c7f21bd012a0b29ba8ddbccb2c93b0d",
    )<|MERGE_RESOLUTION|>--- conflicted
+++ resolved
@@ -90,16 +90,10 @@
 
     http_archive(
         name = "rules_rust",
-<<<<<<< HEAD
-        sha256 = "d195a85d38ee2dd7aecfedba6c9814a2ff22f968abac0818fd91e35c5b7aca6f",
-        strip_prefix = "rules_rust-6f79458dee68d691d6a5aee67b06a620bdf9293f",
-        # NOTE: Update Rust version for Linux/s390x in bazel/dependencies.bzl.
-        url = "https://github.com/bazelbuild/rules_rust/archive/6f79458dee68d691d6a5aee67b06a620bdf9293f.tar.gz",
-=======
         sha256 = "8a2052e8ec707aa04a6b9e72bfc67fea44e915ecab1d2d0a4835ad51c2410c36",
         strip_prefix = "rules_rust-b16c26ba5faf1c58ebe94582afd20567ce676e6d",
+        # NOTE: Update Rust version for Linux/s390x in bazel/dependencies.bzl.
         url = "https://github.com/bazelbuild/rules_rust/archive/b16c26ba5faf1c58ebe94582afd20567ce676e6d.tar.gz",
->>>>>>> 1ba0e93b
     )
 
     http_archive(
