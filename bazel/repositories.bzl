--- conflicted
+++ resolved
@@ -125,15 +125,9 @@
 
     git_repository(
         name = "v8",
-<<<<<<< HEAD
-        commit = "8280a12b2bdf7c22235d44f27998d6de3b47a3bd",
-        remote = "https://chromium.googlesource.com/v8/v8",
-        shallow_since = "1641557155 +0000",
-=======
         commit = "a5ff33ec02e0dff53217bf7fd5ca0ec504775d23",
         remote = "https://chromium.googlesource.com/v8/v8",
         shallow_since = "1641852349 +0000",
->>>>>>> a887508d
         patches = ["@proxy_wasm_cpp_host//bazel/external:v8.patch"],
         patch_args = ["-p1"],
     )
@@ -144,7 +138,7 @@
     )
 
     new_git_repository(
-        name = "com_googlesource_chromium_base_trace_event_common",
+        name = "com_googlesource_chromium_trace_event_common",
         build_file = "@v8//:bazel/BUILD.trace_event_common",
         commit = "7f36dbc19d31e2aad895c60261ca8f726442bfbb",
         remote = "https://chromium.googlesource.com/chromium/src/base/trace_event/common.git",
