--- conflicted
+++ resolved
@@ -13,13 +13,9 @@
 # limitations under the License.
 
 load("@com_google_protobuf//:protobuf_deps.bzl", "protobuf_deps")
-<<<<<<< HEAD
-load("@proxy_wasm_cpp_host//bazel/cargo:crates.bzl", "proxy_wasm_cpp_host_fetch_remote_crates")
-load("@rules_foreign_cc//foreign_cc:repositories.bzl", "rules_foreign_cc_dependencies")
-=======
 load("@proxy_wasm_cpp_host//bazel/cargo/wasmsign:crates.bzl", "wasmsign_fetch_remote_crates")
 load("@proxy_wasm_cpp_host//bazel/cargo/wasmtime:crates.bzl", "wasmtime_fetch_remote_crates")
->>>>>>> a4c273cb
+load("@rules_foreign_cc//foreign_cc:repositories.bzl", "rules_foreign_cc_dependencies")
 load("@rules_python//python:pip.bzl", "pip_install")
 load("@rules_rust//rust:repositories.bzl", "rust_repositories", "rust_repository_set")
 
@@ -36,16 +32,11 @@
         version = "1.57.0",
     )
 
-<<<<<<< HEAD
     # Core dependencies.
 
     protobuf_deps()
 
-    proxy_wasm_cpp_host_fetch_remote_crates()
-=======
     wasmsign_fetch_remote_crates()
-    wasmtime_fetch_remote_crates()
->>>>>>> a4c273cb
 
     # V8 dependencies.
 
@@ -53,4 +44,8 @@
         name = "v8_python_deps",
         extra_pip_args = ["--require-hashes"],
         requirements = "@v8//:bazel/requirements.txt",
-    )+    )
+
+    # Wasmtime dependencies.
+
+    wasmtime_fetch_remote_crates()