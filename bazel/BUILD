load("@bazel_skylib//lib:selects.bzl", "selects")

config_setting(
<<<<<<< HEAD
    name = "runtime_nullvm",
    values = {"define": "runtime=nullvm"},
)

config_setting(
    name = "runtime_v8",
    values = {"define": "runtime=v8"},
=======
    name = "engine_v8",
    values = {"define": "engine=v8"},
>>>>>>> 7f29f0ad
)

config_setting(
    name = "engine_wamr",
    values = {"define": "engine=wamr"},
)

config_setting(
    name = "engine_wasmtime",
    values = {"define": "engine=wasmtime"},
)

config_setting(
    name = "engine_wavm",
    values = {"define": "engine=wavm"},
)

config_setting(
    name = "requested_crypto_system",
    values = {"define": "crypto=system"},
)

config_setting(
    name = "linux_s390x",
    values = {"cpu": "s390x"},
)

selects.config_setting_group(
    name = "crypto_system",
    match_any = [
        ":requested_crypto_system",
        ":linux_s390x",
    ],
)<|MERGE_RESOLUTION|>--- conflicted
+++ resolved
@@ -1,18 +1,13 @@
 load("@bazel_skylib//lib:selects.bzl", "selects")
 
 config_setting(
-<<<<<<< HEAD
-    name = "runtime_nullvm",
-    values = {"define": "runtime=nullvm"},
+    name = "engine_null",
+    values = {"define": "engine=null"},
 )
 
 config_setting(
-    name = "runtime_v8",
-    values = {"define": "runtime=v8"},
-=======
     name = "engine_v8",
     values = {"define": "engine=v8"},
->>>>>>> 7f29f0ad
 )
 
 config_setting(
