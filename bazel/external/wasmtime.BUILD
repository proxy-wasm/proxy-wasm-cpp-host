--- conflicted
+++ resolved
@@ -5,11 +5,7 @@
 
 package(default_visibility = ["//visibility:public"])
 
-<<<<<<< HEAD
-rust_library(
-=======
 rust_static_library(
->>>>>>> 1ba0e93b
     name = "rust_c_api",
     srcs = glob(["crates/c-api/src/**/*.rs"]),
     crate_features = [],
