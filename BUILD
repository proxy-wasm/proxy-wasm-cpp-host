load("@rules_cc//cc:defs.bzl", "cc_library")
load(
    "@proxy_wasm_cpp_host//bazel:select.bzl",
<<<<<<< HEAD
    "proxy_wasm_select_engine_null",
=======
>>>>>>> af6391b2
    "proxy_wasm_select_engine_v8",
    "proxy_wasm_select_engine_wamr",
    "proxy_wasm_select_engine_wasmtime",
    "proxy_wasm_select_engine_wavm",
)

licenses(["notice"])  # Apache 2

package(default_visibility = ["//visibility:public"])

exports_files(["LICENSE"])

cc_library(
    name = "wasm_vm_headers",
    hdrs = [
        "include/proxy-wasm/wasm_vm.h",
        "include/proxy-wasm/word.h",
    ],
    deps = [
        "@proxy_wasm_cpp_sdk//:common_lib",
    ],
)

cc_library(
    name = "headers",
    hdrs = [
        "include/proxy-wasm/context.h",
        "include/proxy-wasm/context_interface.h",
        "include/proxy-wasm/exports.h",
        "include/proxy-wasm/vm_id_handle.h",
        "include/proxy-wasm/wasm.h",
    ],
    deps = [
        ":wasm_vm_headers",
    ],
)

cc_library(
    name = "base_lib",
    srcs = [
        "src/bytecode_util.cc",
        "src/context.cc",
        "src/exports.cc",
        "src/shared_data.cc",
        "src/shared_data.h",
        "src/shared_queue.cc",
        "src/shared_queue.h",
        "src/signature_util.cc",
        "src/vm_id_handle.cc",
        "src/wasm.cc",
    ],
    hdrs = [
        "include/proxy-wasm/bytecode_util.h",
        "include/proxy-wasm/signature_util.h",
    ],
    linkopts = select({
        "//bazel:crypto_system": ["-lcrypto"],
        "//conditions:default": [],
    }),
    deps = [
        ":headers",
    ] + select({
        "//bazel:crypto_system": [],
        "//conditions:default": ["@boringssl//:crypto"],
    }),
)

cc_library(
    name = "null_lib",
    srcs = [
        "src/null/null.cc",
        "src/null/null_plugin.cc",
        "src/null/null_vm.cc",
    ],
    hdrs = [
        "include/proxy-wasm/null.h",
        "include/proxy-wasm/null_plugin.h",
        "include/proxy-wasm/null_vm.h",
        "include/proxy-wasm/null_vm_plugin.h",
        "include/proxy-wasm/wasm_api_impl.h",
    ],
    defines = [
        "PROXY_WASM_HAS_RUNTIME_NULL",
        "PROXY_WASM_HOST_ENGINE_NULL",
    ],
    deps = [
        ":headers",
        "@com_google_protobuf//:protobuf_lite",
        "@proxy_wasm_cpp_sdk//:api_lib",
    ],
)

cc_library(
    name = "v8_lib",
    srcs = [
        "src/v8/v8.cc",
    ],
    hdrs = ["include/proxy-wasm/v8.h"],
    defines = [
        "PROXY_WASM_HAS_RUNTIME_V8",
        "PROXY_WASM_HOST_ENGINE_V8",
    ],
    deps = [
        ":wasm_vm_headers",
        "//external:wee8",
    ],
)

cc_library(
    name = "wamr_lib",
    srcs = [
        "src/common/types.h",
        "src/wamr/types.h",
        "src/wamr/wamr.cc",
    ],
    hdrs = ["include/proxy-wasm/wamr.h"],
    defines = [
        "PROXY_WASM_HAS_RUNTIME_WAMR",
<<<<<<< HEAD
        "PROXY_WASM_HOST_ENGINE_WARM",
=======
        "PROXY_WASM_HOST_ENGINE_WAMR",
>>>>>>> af6391b2
    ],
    deps = [
        ":wasm_vm_headers",
        "//external:wamr",
    ],
)

cc_library(
    name = "wasmtime_lib",
    srcs = [
        "src/common/types.h",
        "src/wasmtime/types.h",
        "src/wasmtime/wasmtime.cc",
    ],
    hdrs = ["include/proxy-wasm/wasmtime.h"],
    defines = [
        "PROXY_WASM_HAS_RUNTIME_WASMTIME",
        "PROXY_WASM_HOST_ENGINE_WASMTIME",
    ],
    deps = [
        ":wasm_vm_headers",
        "//external:wasmtime",
    ],
)

cc_library(
    name = "wavm_lib",
    srcs = [
        "src/wavm/wavm.cc",
    ],
    hdrs = ["include/proxy-wasm/wavm.h"],
    copts = [
        '-DWAVM_API=""',
        "-Wno-non-virtual-dtor",
        "-Wno-old-style-cast",
    ],
    defines = [
        "PROXY_WASM_HAS_RUNTIME_WAVM",
        "PROXY_WASM_HOST_ENGINE_WAVM",
    ],
    deps = [
        ":wasm_vm_headers",
        "//external:wavm",
    ],
)

cc_library(
    name = "lib",
    deps = [
        ":base_lib",
<<<<<<< HEAD
    ] + proxy_wasm_select_engine_null(
        [":null_lib"],
    ) + proxy_wasm_select_engine_v8(
=======
        ":null_lib",
    ] + proxy_wasm_select_engine_v8(
>>>>>>> af6391b2
        [":v8_lib"],
    ) + proxy_wasm_select_engine_wamr(
        [":wamr_lib"],
    ) + proxy_wasm_select_engine_wasmtime(
        [":wasmtime_lib"],
    ) + proxy_wasm_select_engine_wavm(
        [":wavm_lib"],
    ),
)<|MERGE_RESOLUTION|>--- conflicted
+++ resolved
@@ -1,10 +1,7 @@
 load("@rules_cc//cc:defs.bzl", "cc_library")
 load(
     "@proxy_wasm_cpp_host//bazel:select.bzl",
-<<<<<<< HEAD
     "proxy_wasm_select_engine_null",
-=======
->>>>>>> af6391b2
     "proxy_wasm_select_engine_v8",
     "proxy_wasm_select_engine_wamr",
     "proxy_wasm_select_engine_wasmtime",
@@ -123,11 +120,7 @@
     hdrs = ["include/proxy-wasm/wamr.h"],
     defines = [
         "PROXY_WASM_HAS_RUNTIME_WAMR",
-<<<<<<< HEAD
-        "PROXY_WASM_HOST_ENGINE_WARM",
-=======
         "PROXY_WASM_HOST_ENGINE_WAMR",
->>>>>>> af6391b2
     ],
     deps = [
         ":wasm_vm_headers",
@@ -178,14 +171,9 @@
     name = "lib",
     deps = [
         ":base_lib",
-<<<<<<< HEAD
     ] + proxy_wasm_select_engine_null(
         [":null_lib"],
     ) + proxy_wasm_select_engine_v8(
-=======
-        ":null_lib",
-    ] + proxy_wasm_select_engine_v8(
->>>>>>> af6391b2
         [":v8_lib"],
     ) + proxy_wasm_select_engine_wamr(
         [":wamr_lib"],
