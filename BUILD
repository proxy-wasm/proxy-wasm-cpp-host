--- conflicted
+++ resolved
@@ -1,18 +1,11 @@
 load("@rules_cc//cc:defs.bzl", "cc_library")
 load(
     "@proxy_wasm_cpp_host//bazel:select.bzl",
-<<<<<<< HEAD
-    "proxy_wasm_select_runtime_nullvm",
-    "proxy_wasm_select_runtime_v8",
-    "proxy_wasm_select_runtime_wamr",
-    "proxy_wasm_select_runtime_wasmtime",
-    "proxy_wasm_select_runtime_wavm",
-=======
+    "proxy_wasm_select_engine_null",
     "proxy_wasm_select_engine_v8",
     "proxy_wasm_select_engine_wamr",
     "proxy_wasm_select_engine_wasmtime",
     "proxy_wasm_select_engine_wavm",
->>>>>>> 7f29f0ad
 )
 
 licenses(["notice"])  # Apache 2
@@ -178,14 +171,9 @@
     name = "lib",
     deps = [
         ":base_lib",
-<<<<<<< HEAD
-    ] + proxy_wasm_select_runtime_nullvm(
+    ] + proxy_wasm_select_engine_null(
         [":null_lib"],
-    ) + proxy_wasm_select_runtime_v8(
-=======
-        ":null_lib",
-    ] + proxy_wasm_select_engine_v8(
->>>>>>> 7f29f0ad
+    ) + proxy_wasm_select_engine_v8(
         [":v8_lib"],
     ) + proxy_wasm_select_engine_wamr(
         [":wamr_lib"],
