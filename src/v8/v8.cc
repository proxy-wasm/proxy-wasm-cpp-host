// Copyright 2016-2019 Envoy Project Authors
// Copyright 2020 Google LLC
//
// Licensed under the Apache License, Version 2.0 (the "License");
// you may not use this file except in compliance with the License.
// You may obtain a copy of the License at
//
//      http://www.apache.org/licenses/LICENSE-2.0
//
// Unless required by applicable law or agreed to in writing, software
// distributed under the License is distributed on an "AS IS" BASIS,
// WITHOUT WARRANTIES OR CONDITIONS OF ANY KIND, either express or implied.
// See the License for the specific language governing permissions and
// limitations under the License.

#include "include/proxy-wasm/v8.h"

#include <cassert>
#include <iomanip>
#include <memory>
#include <optional>
#include <sstream>
#include <utility>
#include <vector>

#include "v8-version.h"
#include "wasm-api/wasm.hh"

// TODO remove absl dependency
#include "absl/container/flat_hash_map.h"

namespace proxy_wasm {
namespace {

wasm::Engine *engine() {
  static const auto engine = wasm::Engine::make();
  return engine.get();
}

struct FuncData {
  FuncData(std::string name) : name_(std::move(name)) {}

  std::string name_;
  wasm::own<wasm::Func> callback_;
  void *raw_func_;
  WasmVm *vm_;
};

using FuncDataPtr = std::unique_ptr<FuncData>;

class V8 : public WasmVm {
public:
  V8() {}

  // WasmVm
  std::string_view runtime() override { return "v8"; }

  bool load(const std::string &code, bool allow_precompiled) override;
  AbiVersion getAbiVersion() override;
  std::string_view getCustomSection(std::string_view name) override;
  std::string_view getPrecompiledSectionName() override;
  bool link(std::string_view debug_name) override;

  Cloneable cloneable() override { return Cloneable::CompiledBytecode; }
  std::unique_ptr<WasmVm> clone() override;

  uint64_t getMemorySize() override;
  std::optional<std::string_view> getMemory(uint64_t pointer, uint64_t size) override;
  bool setMemory(uint64_t pointer, uint64_t size, const void *data) override;
  bool getWord(uint64_t pointer, Word *word) override;
  bool setWord(uint64_t pointer, Word word) override;

#define _REGISTER_HOST_FUNCTION(T)                                                                 \
  void registerCallback(std::string_view module_name, std::string_view function_name, T,           \
                        typename ConvertFunctionTypeWordToUint32<T>::type f) override {            \
    registerHostFunctionImpl(module_name, function_name, f);                                       \
  };
  FOR_ALL_WASM_VM_IMPORTS(_REGISTER_HOST_FUNCTION)
#undef _REGISTER_HOST_FUNCTION

#define _GET_MODULE_FUNCTION(T)                                                                    \
  void getFunction(std::string_view function_name, T *f) override {                                \
    getModuleFunctionImpl(function_name, f);                                                       \
  };
  FOR_ALL_WASM_VM_EXPORTS(_GET_MODULE_FUNCTION)
#undef _GET_MODULE_FUNCTION

private:
  void buildFunctionNameIndex();
  wasm::vec<byte_t> getStrippedSource();
  std::string getFailMessage(std::string_view function_name, wasm::own<wasm::Trap> trap);

  template <typename... Args>
  void registerHostFunctionImpl(std::string_view module_name, std::string_view function_name,
                                void (*function)(void *, Args...));

  template <typename R, typename... Args>
  void registerHostFunctionImpl(std::string_view module_name, std::string_view function_name,
                                R (*function)(void *, Args...));

  template <typename... Args>
  void getModuleFunctionImpl(std::string_view function_name,
                             std::function<void(ContextBase *, Args...)> *function);

  template <typename R, typename... Args>
  void getModuleFunctionImpl(std::string_view function_name,
                             std::function<R(ContextBase *, Args...)> *function);

  wasm::vec<byte_t> source_ = wasm::vec<byte_t>::invalid();
  wasm::own<wasm::Store> store_;
  wasm::own<wasm::Module> module_;
  wasm::own<wasm::Shared<wasm::Module>> shared_module_;
  wasm::own<wasm::Instance> instance_;
  wasm::own<wasm::Memory> memory_;
  wasm::own<wasm::Table> table_;

  absl::flat_hash_map<std::string, FuncDataPtr> host_functions_;
  absl::flat_hash_map<std::string, wasm::own<wasm::Func>> module_functions_;

  absl::flat_hash_map<uint32_t, std::string> function_names_index_;
};

// Helper functions.

static std::string printValue(const wasm::Val &value) {
  switch (value.kind()) {
  case wasm::I32:
    return std::to_string(value.get<uint32_t>());
  case wasm::I64:
    return std::to_string(value.get<uint64_t>());
  case wasm::F32:
    return std::to_string(value.get<float>());
  case wasm::F64:
    return std::to_string(value.get<double>());
  default:
    return "unknown";
  }
}

static std::string printValues(const wasm::Val values[], size_t size) {
  if (size == 0) {
    return "";
  }

  std::string s;
  for (size_t i = 0; i < size; i++) {
    if (i) {
      s.append(", ");
    }
    s.append(printValue(values[i]));
  }
  return s;
}

static const char *printValKind(wasm::ValKind kind) {
  switch (kind) {
  case wasm::I32:
    return "i32";
  case wasm::I64:
    return "i64";
  case wasm::F32:
    return "f32";
  case wasm::F64:
    return "f64";
  case wasm::ANYREF:
    return "anyref";
  case wasm::FUNCREF:
    return "funcref";
  default:
    return "unknown";
  }
}

static std::string printValTypes(const wasm::ownvec<wasm::ValType> &types) {
  if (types.size() == 0) {
    return "void";
  }

  std::string s;
  s.reserve(types.size() * 8 /* max size + " " */ - 1);
  for (size_t i = 0; i < types.size(); i++) {
    if (i) {
      s.append(" ");
    }
    s.append(printValKind(types[i]->kind()));
  }
  return s;
}

static bool equalValTypes(const wasm::ownvec<wasm::ValType> &left,
                          const wasm::ownvec<wasm::ValType> &right) {
  if (left.size() != right.size()) {
    return false;
  }
  for (size_t i = 0; i < left.size(); i++) {
    if (left[i]->kind() != right[i]->kind()) {
      return false;
    }
  }
  return true;
}

static uint32_t parseVarint(const byte_t *&pos, const byte_t *end) {
  uint32_t n = 0;
  uint32_t shift = 0;
  byte_t b;
  do {
    if (pos + 1 > end) {
      abort();
    }
    b = *pos++;
    n += (b & 0x7f) << shift;
    shift += 7;
  } while ((b & 0x80) != 0);
  return n;
}

// Template magic.

template <typename T> struct ConvertWordType {
  using type = T; // NOLINT(readability-identifier-naming)
};
template <> struct ConvertWordType<Word> {
  using type = uint32_t; // NOLINT(readability-identifier-naming)
};

template <typename T> wasm::Val makeVal(T t) { return wasm::Val::make(t); }
template <> wasm::Val makeVal(Word t) { return wasm::Val::make(static_cast<uint32_t>(t.u64_)); }

template <typename T> constexpr auto convertArgToValKind();
template <> constexpr auto convertArgToValKind<Word>() { return wasm::I32; };
template <> constexpr auto convertArgToValKind<uint32_t>() { return wasm::I32; };
template <> constexpr auto convertArgToValKind<int64_t>() { return wasm::I64; };
template <> constexpr auto convertArgToValKind<uint64_t>() { return wasm::I64; };
template <> constexpr auto convertArgToValKind<double>() { return wasm::F64; };

template <typename T, std::size_t... I>
constexpr auto convertArgsTupleToValTypesImpl(absl::index_sequence<I...>) {
  return wasm::ownvec<wasm::ValType>::make(
      wasm::ValType::make(convertArgToValKind<typename std::tuple_element<I, T>::type>())...);
}

template <typename T> constexpr auto convertArgsTupleToValTypes() {
  return convertArgsTupleToValTypesImpl<T>(absl::make_index_sequence<std::tuple_size<T>::value>());
}

template <typename T, typename U, std::size_t... I>
constexpr T convertValTypesToArgsTupleImpl(const U &arr, absl::index_sequence<I...>) {
  return std::make_tuple(
      (arr[I]
           .template get<
               typename ConvertWordType<typename std::tuple_element<I, T>::type>::type>())...);
}

template <typename T, typename U> constexpr T convertValTypesToArgsTuple(const U &arr) {
  return convertValTypesToArgsTupleImpl<T>(arr,
                                           absl::make_index_sequence<std::tuple_size<T>::value>());
}

// V8 implementation.

bool V8::load(const std::string &code, bool allow_precompiled) {
  store_ = wasm::Store::make(engine());

  // Wasm file header is 8 bytes (magic number + version).
  static const uint8_t magic_number[4] = {0x00, 0x61, 0x73, 0x6d};
  if (code.size() < 8 || ::memcmp(code.data(), magic_number, 4) != 0) {
    return false;
  }

  source_ = wasm::vec<byte_t>::make_uninitialized(code.size());
  ::memcpy(source_.get(), code.data(), code.size());

  if (allow_precompiled) {
    const auto section_name = getPrecompiledSectionName();
    if (!section_name.empty()) {
      const auto precompiled = getCustomSection(section_name);
      if (!precompiled.empty()) {
        auto vec = wasm::vec<byte_t>::make_uninitialized(precompiled.size());
        ::memcpy(vec.get(), precompiled.data(), precompiled.size());

        module_ = wasm::Module::deserialize(store_.get(), vec);
        if (!module_) {
          // Precompiled module that cannot be loaded is considered a hard error,
          // so don't fallback to compiling the bytecode.
          return false;
        }
      }
    }
  }

  if (!module_) {
    const auto stripped_source = getStrippedSource();
    module_ = wasm::Module::make(store_.get(), stripped_source ? stripped_source : source_);
  }

  if (module_) {
    shared_module_ = module_->share();
    assert((shared_module_ != nullptr));
  }

  buildFunctionNameIndex();

  return module_ != nullptr;
}

void V8::buildFunctionNameIndex() {
  // build function index -> function name map for backtrace
  // https://webassembly.github.io/spec/core/appendix/custom.html#binary-namesubsection
  auto name_section = getCustomSection("name");
  if (name_section.size()) {
    const byte_t *pos = name_section.data();
    const byte_t *end = name_section.data() + name_section.size();
    while (pos < end) {
      if (*pos++ != 1) {
        pos += parseVarint(pos, end);
      } else {
        const auto size = parseVarint(pos, end);
        if (size == static_cast<uint32_t>(-1) || pos + size > end) {
          function_names_index_ = {};
          return;
        }
        const auto start = pos;
        const auto namemap_vector_size = parseVarint(pos, end);
        if (namemap_vector_size == static_cast<uint32_t>(-1) || pos + namemap_vector_size > end) {
          function_names_index_ = {};
          return;
        }
        for (auto i = 0; i < namemap_vector_size; i++) {
          const auto func_index = parseVarint(pos, end);
          if (func_index == static_cast<uint32_t>(-1)) {
            function_names_index_ = {};
            return;
          }

          const auto func_name_size = parseVarint(pos, end);
          if (func_name_size == static_cast<uint32_t>(-1) || pos + func_name_size > end) {
            function_names_index_ = {};
            return;
          }
          function_names_index_.insert({func_index, std::string(pos, func_name_size)});
          pos += func_name_size;
        }

        if (start + size != pos) {
          function_names_index_ = {};
          return;
        }
      }
    }
  }
}

std::unique_ptr<WasmVm> V8::clone() {
  assert(shared_module_ != nullptr);

  auto clone = std::make_unique<V8>();
  clone->integration().reset(integration()->clone());
  clone->store_ = wasm::Store::make(engine());

  clone->module_ = wasm::Module::obtain(clone->store_.get(), shared_module_.get());
  clone->function_names_index_ = function_names_index_;

  return clone;
}

// Get Wasm module without Custom Sections to save some memory in workers.
wasm::vec<byte_t> V8::getStrippedSource() {
  assert(source_.get() != nullptr);

  std::vector<byte_t> stripped;

  const byte_t *pos = source_.get() + 8 /* Wasm header */;
  const byte_t *end = source_.get() + source_.size();
  while (pos < end) {
    const auto section_start = pos;
    if (pos + 1 > end) {
      return wasm::vec<byte_t>::invalid();
    }
    const auto section_type = *pos++;
    const auto section_len = parseVarint(pos, end);
    if (section_len == static_cast<uint32_t>(-1) || pos + section_len > end) {
      return wasm::vec<byte_t>::invalid();
    }
    if (section_type == 0 /* custom section */) {
      const auto section_data_start = pos;
      const auto section_name_len = parseVarint(pos, end);
      if (section_name_len == static_cast<uint32_t>(-1) || pos + section_name_len > end) {
        return wasm::vec<byte_t>::invalid();
      }
      auto section_name = std::string_view(pos, section_name_len);
      if (section_name.find("precompiled_") != std::string::npos) {
        // If this is the first "precompiled_" section, then save everything
        // before it, otherwise skip it.
        if (stripped.empty()) {
          const byte_t *start = source_.get();
          stripped.insert(stripped.end(), start, section_start);
        }
      }
      pos = section_data_start + section_len;
    } else {
      pos += section_len;
      // Save this section if we already saw a custom "precompiled_" section.
      if (!stripped.empty()) {
        stripped.insert(stripped.end(), section_start, pos /* section end */);
      }
    }
  }

  // No custom sections found, use the original source.
  if (stripped.empty()) {
    return wasm::vec<byte_t>::invalid();
  }

  // Return stripped source, without custom sections.
  return wasm::vec<byte_t>::make(stripped.size(), stripped.data());
}

std::string_view V8::getCustomSection(std::string_view name) {
  assert(source_.get() != nullptr);

  const byte_t *pos = source_.get() + 8 /* Wasm header */;
  const byte_t *end = source_.get() + source_.size();
  while (pos < end) {
    if (pos + 1 > end) {
      fail(FailState::UnableToInitializeCode, "Failed to parse corrupted Wasm module");
      return "";
    }
    const auto section_type = *pos++;
    const auto section_len = parseVarint(pos, end);
    if (section_len == static_cast<uint32_t>(-1) || pos + section_len > end) {
      fail(FailState::UnableToInitializeCode, "Failed to parse corrupted Wasm module");
      return "";
    }
    if (section_type == 0 /* custom section */) {
      const auto section_data_start = pos;
      const auto section_name_len = parseVarint(pos, end);
      if (section_name_len == static_cast<uint32_t>(-1) || pos + section_name_len > end) {
        fail(FailState::UnableToInitializeCode, "Failed to parse corrupted Wasm module");
        return "";
      }
      if (section_name_len == name.size() && ::memcmp(pos, name.data(), section_name_len) == 0) {
        pos += section_name_len;
        return {pos, static_cast<size_t>(section_data_start + section_len - pos)};
      }
      pos = section_data_start + section_len;
    } else {
      pos += section_len;
    }
  }
  return "";
}

#if defined(__linux__) && defined(__x86_64__)
#define WEE8_PLATFORM "linux_x86_64"
#else
#define WEE8_PLATFORM ""
#endif

std::string_view V8::getPrecompiledSectionName() {
  static const auto name =
      sizeof(WEE8_PLATFORM) - 1 > 0
          ? ("precompiled_wee8_v" + std::to_string(V8_MAJOR_VERSION) + "." +
             std::to_string(V8_MINOR_VERSION) + "." + std::to_string(V8_BUILD_NUMBER) + "." +
             std::to_string(V8_PATCH_LEVEL) + "_" + WEE8_PLATFORM)
          : "";
  return name;
}

AbiVersion V8::getAbiVersion() {
  assert(module_ != nullptr);

  const auto export_types = module_.get()->exports();
  for (size_t i = 0; i < export_types.size(); i++) {
    if (export_types[i]->type()->kind() == wasm::EXTERN_FUNC) {
      std::string_view name(export_types[i]->name().get(), export_types[i]->name().size());
      if (name == "proxy_abi_version_0_1_0") {
        return AbiVersion::ProxyWasm_0_1_0;
      } else if (name == "proxy_abi_version_0_2_0") {
        return AbiVersion::ProxyWasm_0_2_0;
      } else if (name == "proxy_abi_version_0_2_1") {
        return AbiVersion::ProxyWasm_0_2_1;
      }
    }
  }

  return AbiVersion::Unknown;
}

bool V8::link(std::string_view debug_name) {
  assert(module_ != nullptr);

  const auto import_types = module_.get()->imports();
  std::vector<const wasm::Extern *> imports;

  for (size_t i = 0; i < import_types.size(); i++) {
    std::string_view module(import_types[i]->module().get(), import_types[i]->module().size());
    std::string_view name(import_types[i]->name().get(), import_types[i]->name().size());
    auto import_type = import_types[i]->type();

    switch (import_type->kind()) {

    case wasm::EXTERN_FUNC: {
      auto it = host_functions_.find(std::string(module) + "." + std::string(name));
      if (it == host_functions_.end()) {
        fail(FailState::UnableToInitializeCode,
             std::string("Failed to load Wasm module due to a missing import: ") +
                 std::string(module) + "." + std::string(name));
        break;
      }
      auto func = it->second.get()->callback_.get();
      if (!equalValTypes(import_type->func()->params(), func->type()->params()) ||
          !equalValTypes(import_type->func()->results(), func->type()->results())) {
        fail(FailState::UnableToInitializeCode,
             std::string("Failed to load Wasm module due to an import type mismatch: ") +
                 std::string(module) + "." + std::string(name) +
                 ", want: " + printValTypes(import_type->func()->params()) + " -> " +
                 printValTypes(import_type->func()->results()) +
                 ", but host exports: " + printValTypes(func->type()->params()) + " -> " +
                 printValTypes(func->type()->results()));
        break;
      }
      imports.push_back(func);
    } break;

    case wasm::EXTERN_GLOBAL: {
      // TODO(PiotrSikora): add support when/if needed.
      fail(FailState::UnableToInitializeCode,
           "Failed to load Wasm module due to a missing import: " + std::string(module) + "." +
               std::string(name));
    } break;

    case wasm::EXTERN_MEMORY: {
      assert(memory_ == nullptr);
      auto type = wasm::MemoryType::make(import_type->memory()->limits());
      memory_ = wasm::Memory::make(store_.get(), type.get());
      imports.push_back(memory_.get());
    } break;

    case wasm::EXTERN_TABLE: {
      assert(table_ == nullptr);
      auto type =
          wasm::TableType::make(wasm::ValType::make(import_type->table()->element()->kind()),
                                import_type->table()->limits());
      table_ = wasm::Table::make(store_.get(), type.get());
      imports.push_back(table_.get());
    } break;
    }
  }

  if (import_types.size() != imports.size()) {
    return false;
  }

  instance_ = wasm::Instance::make(store_.get(), module_.get(), imports.data());

  const auto export_types = module_.get()->exports();
  const auto exports = instance_.get()->exports();
  assert(export_types.size() == exports.size());

  for (size_t i = 0; i < export_types.size(); i++) {
    std::string_view name(export_types[i]->name().get(), export_types[i]->name().size());
    auto export_type = export_types[i]->type();
    auto export_item = exports[i].get();
    assert(export_type->kind() == export_item->kind());

    switch (export_type->kind()) {

    case wasm::EXTERN_FUNC: {
      assert(export_item->func() != nullptr);
      module_functions_.insert_or_assign(name, export_item->func()->copy());
    } break;

    case wasm::EXTERN_GLOBAL: {
      // TODO(PiotrSikora): add support when/if needed.
    } break;

    case wasm::EXTERN_MEMORY: {
      assert(export_item->memory() != nullptr);
      assert(memory_ == nullptr);
      memory_ = exports[i]->memory()->copy();
    } break;

    case wasm::EXTERN_TABLE: {
      // TODO(PiotrSikora): add support when/if needed.
    } break;
    }
  }

  return !isFailed();
}

uint64_t V8::getMemorySize() { return memory_->data_size(); }

std::optional<std::string_view> V8::getMemory(uint64_t pointer, uint64_t size) {
  assert(memory_ != nullptr);
  if (pointer + size > memory_->data_size()) {
    return std::nullopt;
  }
  return std::string_view(memory_->data() + pointer, size);
}

bool V8::setMemory(uint64_t pointer, uint64_t size, const void *data) {
  assert(memory_ != nullptr);
  if (pointer + size > memory_->data_size()) {
    return false;
  }
  ::memcpy(memory_->data() + pointer, data, size);
  return true;
}

bool V8::getWord(uint64_t pointer, Word *word) {
  constexpr auto size = sizeof(uint32_t);
  if (pointer + size > memory_->data_size()) {
    return false;
  }
  uint32_t word32;
  ::memcpy(&word32, memory_->data() + pointer, size);
  word->u64_ = word32;
  return true;
}

bool V8::setWord(uint64_t pointer, Word word) {
  constexpr auto size = sizeof(uint32_t);
  if (pointer + size > memory_->data_size()) {
    return false;
  }
  uint32_t word32 = word.u32();
  ::memcpy(memory_->data() + pointer, &word32, size);
  return true;
}

template <typename... Args>
void V8::registerHostFunctionImpl(std::string_view module_name, std::string_view function_name,
                                  void (*function)(void *, Args...)) {
  auto data =
      std::make_unique<FuncData>(std::string(module_name) + "." + std::string(function_name));
  auto type = wasm::FuncType::make(convertArgsTupleToValTypes<std::tuple<Args...>>(),
                                   convertArgsTupleToValTypes<std::tuple<>>());
  auto func = wasm::Func::make(
      store_.get(), type.get(),
      [](void *data, const wasm::Val params[], wasm::Val[]) -> wasm::own<wasm::Trap> {
        auto func_data = reinterpret_cast<FuncData *>(data);
        if (func_data->vm_->cmpLogLevel(LogLevel::trace)) {
          func_data->vm_->integration()->trace("[vm->host] " + func_data->name_ + "(" +
                                               printValues(params, sizeof...(Args)) + ")");
        }

        auto args_tuple = convertValTypesToArgsTuple<std::tuple<Args...>>(params);
        auto args = std::tuple_cat(std::make_tuple(current_context_), args_tuple);
        auto function = reinterpret_cast<void (*)(void *, Args...)>(func_data->raw_func_);
        absl::apply(function, args);
        if (func_data->vm_->cmpLogLevel(LogLevel::trace)) {
          func_data->vm_->integration()->trace("[vm<-host] " + func_data->name_ + " return: void");
        }
        return nullptr;
      },
      data.get());

  data->vm_ = this;
  data->callback_ = std::move(func);
  data->raw_func_ = reinterpret_cast<void *>(function);
  host_functions_.insert_or_assign(std::string(module_name) + "." + std::string(function_name),
                                   std::move(data));
}

template <typename R, typename... Args>
void V8::registerHostFunctionImpl(std::string_view module_name, std::string_view function_name,
                                  R (*function)(void *, Args...)) {
  auto data =
      std::make_unique<FuncData>(std::string(module_name) + "." + std::string(function_name));
  auto type = wasm::FuncType::make(convertArgsTupleToValTypes<std::tuple<Args...>>(),
                                   convertArgsTupleToValTypes<std::tuple<R>>());
  auto func = wasm::Func::make(
      store_.get(), type.get(),
      [](void *data, const wasm::Val params[], wasm::Val results[]) -> wasm::own<wasm::Trap> {
        auto func_data = reinterpret_cast<FuncData *>(data);
        if (func_data->vm_->cmpLogLevel(LogLevel::trace)) {
          func_data->vm_->integration()->trace("[vm->host] " + func_data->name_ + "(" +
                                               printValues(params, sizeof...(Args)) + ")");
        }
        auto args_tuple = convertValTypesToArgsTuple<std::tuple<Args...>>(params);
        auto args = std::tuple_cat(std::make_tuple(current_context_), args_tuple);
        auto function = reinterpret_cast<R (*)(void *, Args...)>(func_data->raw_func_);
        R rvalue = absl::apply(function, args);
        results[0] = makeVal(rvalue);
        if (func_data->vm_->cmpLogLevel(LogLevel::trace)) {
          func_data->vm_->integration()->trace("[vm<-host] " + func_data->name_ +
                                               " return: " + std::to_string(rvalue));
        }
        return nullptr;
      },
      data.get());

  data->vm_ = this;
  data->callback_ = std::move(func);
  data->raw_func_ = reinterpret_cast<void *>(function);
  host_functions_.insert_or_assign(std::string(module_name) + "." + std::string(function_name),
                                   std::move(data));
}

template <typename... Args>
void V8::getModuleFunctionImpl(std::string_view function_name,
                               std::function<void(ContextBase *, Args...)> *function) {
  auto it = module_functions_.find(std::string(function_name));
  if (it == module_functions_.end()) {
    *function = nullptr;
    return;
  }
  const wasm::Func *func = it->second.get();
  auto arg_valtypes = convertArgsTupleToValTypes<std::tuple<Args...>>();
  auto result_valtypes = convertArgsTupleToValTypes<std::tuple<>>();
  if (!equalValTypes(func->type()->params(), arg_valtypes) ||
      !equalValTypes(func->type()->results(), result_valtypes)) {
    fail(FailState::UnableToInitializeCode,
         "Bad function signature for: " + std::string(function_name) +
             ", want: " + printValTypes(arg_valtypes) + " -> " + printValTypes(result_valtypes) +
             ", but the module exports: " + printValTypes(func->type()->params()) + " -> " +
             printValTypes(func->type()->results()));
    *function = nullptr;
    return;
  }
  *function = [func, function_name, this](ContextBase *context, Args... args) -> void {
    wasm::Val params[] = {makeVal(args)...};
    SaveRestoreContext saved_context(context);
    if (cmpLogLevel(LogLevel::trace)) {
      integration()->trace("[host->vm] " + std::string(function_name) + "(" +
                           printValues(params, sizeof...(Args)) + ")");
    }

    auto trap = func->call(params, nullptr);
    if (trap) {
      fail(FailState::RuntimeError, getFailMessage(std::string(function_name), std::move(trap)));
<<<<<<< HEAD
    }
    if (cmpLogLevel(LogLevel::trace)) {
      integration()->trace("[host<-vm] " + std::string(function_name) + " return: void");
=======
>>>>>>> c6c07ad7
    }
  };
}

template <typename R, typename... Args>
void V8::getModuleFunctionImpl(std::string_view function_name,
                               std::function<R(ContextBase *, Args...)> *function) {
  auto it = module_functions_.find(std::string(function_name));
  if (it == module_functions_.end()) {
    *function = nullptr;
    return;
  }
  const wasm::Func *func = it->second.get();
  auto arg_valtypes = convertArgsTupleToValTypes<std::tuple<Args...>>();
  auto result_valtypes = convertArgsTupleToValTypes<std::tuple<R>>();
  if (!equalValTypes(func->type()->params(), arg_valtypes) ||
      !equalValTypes(func->type()->results(), result_valtypes)) {
    fail(FailState::UnableToInitializeCode,
         "Bad function signature for: " + std::string(function_name) +
             ", want: " + printValTypes(arg_valtypes) + " -> " + printValTypes(result_valtypes) +
             ", but the module exports: " + printValTypes(func->type()->params()) + " -> " +
             printValTypes(func->type()->results()));
    *function = nullptr;
    return;
  }
  *function = [func, function_name, this](ContextBase *context, Args... args) -> R {
    wasm::Val params[] = {makeVal(args)...};
    wasm::Val results[1];
    SaveRestoreContext saved_context(context);

    if (cmpLogLevel(LogLevel::trace)) {
      integration()->trace("[host->vm] " + std::string(function_name) + "(" +
                           printValues(params, sizeof...(Args)) + ")");
    }

    auto trap = func->call(params, results);
    if (trap) {
      fail(FailState::RuntimeError, getFailMessage(std::string(function_name), std::move(trap)));
      return R{};
    }
    R rvalue = results[0].get<typename ConvertWordTypeToUint32<R>::type>();
    if (cmpLogLevel(LogLevel::trace)) {
      integration()->trace("[host<-vm] " + std::string(function_name) +
                           " return: " + std::to_string(rvalue));
    }
    return rvalue;
  };
}

std::string V8::getFailMessage(std::string_view function_name, wasm::own<wasm::Trap> trap) {
  auto message = "Function: " + std::string(function_name) + " failed: ";
  message += std::string(trap->message().get(), trap->message().size());

  if (function_names_index_.empty()) {
    return message;
  }

  auto trace = trap->trace();
  message += "\nProxy-Wasm plugin in-VM backtrace:";
  for (size_t i = 0; i < trace.size(); ++i) {
    auto frame = trace[i].get();
    std::ostringstream oss;
    oss << std::setw(3) << std::setfill(' ') << std::to_string(i);
    message += "\n" + oss.str() + ": ";

    std::stringstream address;
    address << std::hex << frame->module_offset();
    message += " 0x" + address.str() + " - ";

    auto func_index = frame->func_index();
    auto it = function_names_index_.find(func_index);
    if (it != function_names_index_.end()) {
      message += it->second;
    } else {
      message += "unknown(function index:" + std::to_string(func_index) + ")";
    }
  }
  return message;
}

} // namespace

std::unique_ptr<WasmVm> createV8Vm() { return std::make_unique<V8>(); }

} // namespace proxy_wasm<|MERGE_RESOLUTION|>--- conflicted
+++ resolved
@@ -731,12 +731,10 @@
     auto trap = func->call(params, nullptr);
     if (trap) {
       fail(FailState::RuntimeError, getFailMessage(std::string(function_name), std::move(trap)));
-<<<<<<< HEAD
+      return;
     }
     if (cmpLogLevel(LogLevel::trace)) {
       integration()->trace("[host<-vm] " + std::string(function_name) + " return: void");
-=======
->>>>>>> c6c07ad7
     }
   };
 }
