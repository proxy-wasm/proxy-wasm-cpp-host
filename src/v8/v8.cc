// Copyright 2016-2019 Envoy Project Authors
// Copyright 2020 Google LLC
//
// Licensed under the Apache License, Version 2.0 (the "License");
// you may not use this file except in compliance with the License.
// You may obtain a copy of the License at
//
//      http://www.apache.org/licenses/LICENSE-2.0
//
// Unless required by applicable law or agreed to in writing, software
// distributed under the License is distributed on an "AS IS" BASIS,
// WITHOUT WARRANTIES OR CONDITIONS OF ANY KIND, either express or implied.
// See the License for the specific language governing permissions and
// limitations under the License.

#include "include/proxy-wasm/v8.h"

#include <cassert>
#include <iomanip>
#include <memory>
#include <optional>
#include <sstream>
#include <unordered_map>
#include <utility>
#include <vector>

#include "v8-version.h"
#include "wasm-api/wasm.hh"

namespace proxy_wasm {
namespace {

wasm::Engine *engine() {
  static const auto engine = wasm::Engine::make();
  return engine.get();
}

struct FuncData {
  FuncData(std::string name) : name_(std::move(name)) {}

  std::string name_;
  wasm::own<wasm::Func> callback_;
  void *raw_func_;
  WasmVm *vm_;
};

using FuncDataPtr = std::unique_ptr<FuncData>;

class V8 : public WasmVm {
public:
  V8() {}

  // WasmVm
  std::string_view runtime() override { return "v8"; }

  bool load(const std::string &code, bool allow_precompiled) override;
  AbiVersion getAbiVersion() override;
  std::string_view getCustomSection(std::string_view name) override;
  std::string_view getPrecompiledSectionName() override;
  bool link(std::string_view debug_name) override;

  Cloneable cloneable() override { return Cloneable::CompiledBytecode; }
  std::unique_ptr<WasmVm> clone() override;

  uint64_t getMemorySize() override;
  std::optional<std::string_view> getMemory(uint64_t pointer, uint64_t size) override;
  bool setMemory(uint64_t pointer, uint64_t size, const void *data) override;
  bool getWord(uint64_t pointer, Word *word) override;
  bool setWord(uint64_t pointer, Word word) override;
  size_t getWordSize() override { return sizeof(uint32_t); };

#define _REGISTER_HOST_FUNCTION(T)                                                                 \
  void registerCallback(std::string_view module_name, std::string_view function_name, T,           \
                        typename ConvertFunctionTypeWordToUint32<T>::type f) override {            \
    registerHostFunctionImpl(module_name, function_name, f);                                       \
  };
  FOR_ALL_WASM_VM_IMPORTS(_REGISTER_HOST_FUNCTION)
#undef _REGISTER_HOST_FUNCTION

#define _GET_MODULE_FUNCTION(T)                                                                    \
  void getFunction(std::string_view function_name, T *f) override {                                \
    getModuleFunctionImpl(function_name, f);                                                       \
  };
  FOR_ALL_WASM_VM_EXPORTS(_GET_MODULE_FUNCTION)
#undef _GET_MODULE_FUNCTION

private:
  void buildFunctionNameIndex();
  wasm::vec<byte_t> getStrippedSource();
  std::string getFailMessage(std::string_view function_name, wasm::own<wasm::Trap> trap);

  template <typename... Args>
  void registerHostFunctionImpl(std::string_view module_name, std::string_view function_name,
                                void (*function)(void *, Args...));

  template <typename R, typename... Args>
  void registerHostFunctionImpl(std::string_view module_name, std::string_view function_name,
                                R (*function)(void *, Args...));

  template <typename... Args>
  void getModuleFunctionImpl(std::string_view function_name,
                             std::function<void(ContextBase *, Args...)> *function);

  template <typename R, typename... Args>
  void getModuleFunctionImpl(std::string_view function_name,
                             std::function<R(ContextBase *, Args...)> *function);

  wasm::vec<byte_t> source_ = wasm::vec<byte_t>::invalid();
  wasm::own<wasm::Store> store_;
  wasm::own<wasm::Module> module_;
  wasm::own<wasm::Shared<wasm::Module>> shared_module_;
  wasm::own<wasm::Instance> instance_;
  wasm::own<wasm::Memory> memory_;
  wasm::own<wasm::Table> table_;

  std::unordered_map<std::string, FuncDataPtr> host_functions_;
  std::unordered_map<std::string, wasm::own<wasm::Func>> module_functions_;

  std::unordered_map<uint32_t, std::string> function_names_index_;
};

// Helper functions.

static std::string printValue(const wasm::Val &value) {
  switch (value.kind()) {
  case wasm::I32:
    return std::to_string(value.get<uint32_t>());
  case wasm::I64:
    return std::to_string(value.get<uint64_t>());
  case wasm::F32:
    return std::to_string(value.get<float>());
  case wasm::F64:
    return std::to_string(value.get<double>());
  default:
    return "unknown";
  }
}

static std::string printValues(const wasm::Val values[], size_t size) {
  if (size == 0) {
    return "";
  }

  std::string s;
  for (size_t i = 0; i < size; i++) {
    if (i) {
      s.append(", ");
    }
    s.append(printValue(values[i]));
  }
  return s;
}

static const char *printValKind(wasm::ValKind kind) {
  switch (kind) {
  case wasm::I32:
    return "i32";
  case wasm::I64:
    return "i64";
  case wasm::F32:
    return "f32";
  case wasm::F64:
    return "f64";
  case wasm::ANYREF:
    return "anyref";
  case wasm::FUNCREF:
    return "funcref";
  default:
    return "unknown";
  }
}

static std::string printValTypes(const wasm::ownvec<wasm::ValType> &types) {
  if (types.size() == 0) {
    return "void";
  }

  std::string s;
  s.reserve(types.size() * 8 /* max size + " " */ - 1);
  for (size_t i = 0; i < types.size(); i++) {
    if (i) {
      s.append(" ");
    }
    s.append(printValKind(types[i]->kind()));
  }
  return s;
}

static bool equalValTypes(const wasm::ownvec<wasm::ValType> &left,
                          const wasm::ownvec<wasm::ValType> &right) {
  if (left.size() != right.size()) {
    return false;
  }
  for (size_t i = 0; i < left.size(); i++) {
    if (left[i]->kind() != right[i]->kind()) {
      return false;
    }
  }
  return true;
}

static uint32_t parseVarint(const byte_t *&pos, const byte_t *end) {
  uint32_t n = 0;
  uint32_t shift = 0;
  byte_t b;
  do {
    if (pos + 1 > end) {
      abort();
    }
    b = *pos++;
    n += (b & 0x7f) << shift;
    shift += 7;
  } while ((b & 0x80) != 0);
  return n;
}

// Template magic.

template <typename T> struct ConvertWordType {
  using type = T; // NOLINT(readability-identifier-naming)
};
template <> struct ConvertWordType<Word> {
  using type = uint32_t; // NOLINT(readability-identifier-naming)
};

template <typename T> wasm::Val makeVal(T t) { return wasm::Val::make(t); }
template <> wasm::Val makeVal(Word t) { return wasm::Val::make(static_cast<uint32_t>(t.u64_)); }

template <typename T> constexpr auto convertArgToValKind();
template <> constexpr auto convertArgToValKind<Word>() { return wasm::I32; };
template <> constexpr auto convertArgToValKind<uint32_t>() { return wasm::I32; };
template <> constexpr auto convertArgToValKind<int64_t>() { return wasm::I64; };
template <> constexpr auto convertArgToValKind<uint64_t>() { return wasm::I64; };
template <> constexpr auto convertArgToValKind<double>() { return wasm::F64; };

template <typename T, std::size_t... I>
constexpr auto convertArgsTupleToValTypesImpl(std::index_sequence<I...>) {
  return wasm::ownvec<wasm::ValType>::make(
      wasm::ValType::make(convertArgToValKind<typename std::tuple_element<I, T>::type>())...);
}

template <typename T> constexpr auto convertArgsTupleToValTypes() {
  return convertArgsTupleToValTypesImpl<T>(std::make_index_sequence<std::tuple_size<T>::value>());
}

template <typename T, typename U, std::size_t... I>
constexpr T convertValTypesToArgsTupleImpl(const U &arr, std::index_sequence<I...>) {
  return std::make_tuple(
      (arr[I]
           .template get<
               typename ConvertWordType<typename std::tuple_element<I, T>::type>::type>())...);
}

template <typename T, typename U> constexpr T convertValTypesToArgsTuple(const U &arr) {
  return convertValTypesToArgsTupleImpl<T>(arr,
                                           std::make_index_sequence<std::tuple_size<T>::value>());
}

// V8 implementation.

bool V8::load(const std::string &code, bool allow_precompiled) {
  store_ = wasm::Store::make(engine());

  // Wasm file header is 8 bytes (magic number + version).
  static const uint8_t magic_number[4] = {0x00, 0x61, 0x73, 0x6d};
  if (code.size() < 8 || ::memcmp(code.data(), magic_number, 4) != 0) {
    return false;
  }

  source_ = wasm::vec<byte_t>::make_uninitialized(code.size());
  ::memcpy(source_.get(), code.data(), code.size());

  if (allow_precompiled) {
    const auto section_name = getPrecompiledSectionName();
    if (!section_name.empty()) {
      const auto precompiled = getCustomSection(section_name);
      if (!precompiled.empty()) {
        auto vec = wasm::vec<byte_t>::make_uninitialized(precompiled.size());
        ::memcpy(vec.get(), precompiled.data(), precompiled.size());

        module_ = wasm::Module::deserialize(store_.get(), vec);
        if (!module_) {
          // Precompiled module that cannot be loaded is considered a hard error,
          // so don't fallback to compiling the bytecode.
          return false;
        }
      }
    }
  }

  if (!module_) {
    const auto stripped_source = getStrippedSource();
    module_ = wasm::Module::make(store_.get(), stripped_source ? stripped_source : source_);
  }

  if (module_) {
    shared_module_ = module_->share();
    assert((shared_module_ != nullptr));
  }

  buildFunctionNameIndex();

  return module_ != nullptr;
}

void V8::buildFunctionNameIndex() {
  // build function index -> function name map for backtrace
  // https://webassembly.github.io/spec/core/appendix/custom.html#binary-namesubsection
  auto name_section = getCustomSection("name");
  if (name_section.size()) {
    const byte_t *pos = name_section.data();
    const byte_t *end = name_section.data() + name_section.size();
    while (pos < end) {
      if (*pos++ != 1) {
        pos += parseVarint(pos, end);
      } else {
        const auto size = parseVarint(pos, end);
        if (size == static_cast<uint32_t>(-1) || pos + size > end) {
          function_names_index_ = {};
          return;
        }
        const auto start = pos;
        const auto namemap_vector_size = parseVarint(pos, end);
        if (namemap_vector_size == static_cast<uint32_t>(-1) || pos + namemap_vector_size > end) {
          function_names_index_ = {};
          return;
        }
        for (auto i = 0; i < namemap_vector_size; i++) {
          const auto func_index = parseVarint(pos, end);
          if (func_index == static_cast<uint32_t>(-1)) {
            function_names_index_ = {};
            return;
          }

          const auto func_name_size = parseVarint(pos, end);
          if (func_name_size == static_cast<uint32_t>(-1) || pos + func_name_size > end) {
            function_names_index_ = {};
            return;
          }
          function_names_index_.insert({func_index, std::string(pos, func_name_size)});
          pos += func_name_size;
        }

        if (start + size != pos) {
          function_names_index_ = {};
          return;
        }
      }
    }
  }
}

std::unique_ptr<WasmVm> V8::clone() {
  assert(shared_module_ != nullptr);

  auto clone = std::make_unique<V8>();
  clone->integration().reset(integration()->clone());
  clone->store_ = wasm::Store::make(engine());

  clone->module_ = wasm::Module::obtain(clone->store_.get(), shared_module_.get());
  clone->function_names_index_ = function_names_index_;

  return clone;
}

// Get Wasm module without Custom Sections to save some memory in workers.
wasm::vec<byte_t> V8::getStrippedSource() {
  assert(source_.get() != nullptr);

  std::vector<byte_t> stripped;

  const byte_t *pos = source_.get() + 8 /* Wasm header */;
  const byte_t *end = source_.get() + source_.size();
  while (pos < end) {
    const auto section_start = pos;
    if (pos + 1 > end) {
      return wasm::vec<byte_t>::invalid();
    }
    const auto section_type = *pos++;
    const auto section_len = parseVarint(pos, end);
    if (section_len == static_cast<uint32_t>(-1) || pos + section_len > end) {
      return wasm::vec<byte_t>::invalid();
    }
    if (section_type == 0 /* custom section */) {
      const auto section_data_start = pos;
      const auto section_name_len = parseVarint(pos, end);
      if (section_name_len == static_cast<uint32_t>(-1) || pos + section_name_len > end) {
        return wasm::vec<byte_t>::invalid();
      }
      auto section_name = std::string_view(pos, section_name_len);
      if (section_name.find("precompiled_") != std::string::npos) {
        // If this is the first "precompiled_" section, then save everything
        // before it, otherwise skip it.
        if (stripped.empty()) {
          const byte_t *start = source_.get();
          stripped.insert(stripped.end(), start, section_start);
        }
      }
      pos = section_data_start + section_len;
    } else {
      pos += section_len;
      // Save this section if we already saw a custom "precompiled_" section.
      if (!stripped.empty()) {
        stripped.insert(stripped.end(), section_start, pos /* section end */);
      }
    }
  }

  // No custom sections found, use the original source.
  if (stripped.empty()) {
    return wasm::vec<byte_t>::invalid();
  }

  // Return stripped source, without custom sections.
  return wasm::vec<byte_t>::make(stripped.size(), stripped.data());
}

std::string_view V8::getCustomSection(std::string_view name) {
  assert(source_.get() != nullptr);

  const byte_t *pos = source_.get() + 8 /* Wasm header */;
  const byte_t *end = source_.get() + source_.size();
  while (pos < end) {
    if (pos + 1 > end) {
      fail(FailState::UnableToInitializeCode, "Failed to parse corrupted Wasm module");
      return "";
    }
    const auto section_type = *pos++;
    const auto section_len = parseVarint(pos, end);
    if (section_len == static_cast<uint32_t>(-1) || pos + section_len > end) {
      fail(FailState::UnableToInitializeCode, "Failed to parse corrupted Wasm module");
      return "";
    }
    if (section_type == 0 /* custom section */) {
      const auto section_data_start = pos;
      const auto section_name_len = parseVarint(pos, end);
      if (section_name_len == static_cast<uint32_t>(-1) || pos + section_name_len > end) {
        fail(FailState::UnableToInitializeCode, "Failed to parse corrupted Wasm module");
        return "";
      }
      if (section_name_len == name.size() && ::memcmp(pos, name.data(), section_name_len) == 0) {
        pos += section_name_len;
        return {pos, static_cast<size_t>(section_data_start + section_len - pos)};
      }
      pos = section_data_start + section_len;
    } else {
      pos += section_len;
    }
  }
  return "";
}

#if defined(__linux__) && defined(__x86_64__)
#define WEE8_PLATFORM "linux_x86_64"
#else
#define WEE8_PLATFORM ""
#endif

std::string_view V8::getPrecompiledSectionName() {
  static const auto name =
      sizeof(WEE8_PLATFORM) - 1 > 0
          ? ("precompiled_wee8_v" + std::to_string(V8_MAJOR_VERSION) + "." +
             std::to_string(V8_MINOR_VERSION) + "." + std::to_string(V8_BUILD_NUMBER) + "." +
             std::to_string(V8_PATCH_LEVEL) + "_" + WEE8_PLATFORM)
          : "";
  return name;
}

AbiVersion V8::getAbiVersion() {
  assert(module_ != nullptr);

  const auto export_types = module_.get()->exports();
  for (size_t i = 0; i < export_types.size(); i++) {
    if (export_types[i]->type()->kind() == wasm::EXTERN_FUNC) {
      std::string_view name(export_types[i]->name().get(), export_types[i]->name().size());
      if (name == "proxy_abi_version_0_1_0") {
        return AbiVersion::ProxyWasm_0_1_0;
      } else if (name == "proxy_abi_version_0_2_0") {
        return AbiVersion::ProxyWasm_0_2_0;
      } else if (name == "proxy_abi_version_0_2_1") {
        return AbiVersion::ProxyWasm_0_2_1;
      }
    }
  }

  return AbiVersion::Unknown;
}

bool V8::link(std::string_view debug_name) {
  assert(module_ != nullptr);

  const auto import_types = module_.get()->imports();
  std::vector<const wasm::Extern *> imports;

  for (size_t i = 0; i < import_types.size(); i++) {
    std::string_view module(import_types[i]->module().get(), import_types[i]->module().size());
    std::string_view name(import_types[i]->name().get(), import_types[i]->name().size());
    auto import_type = import_types[i]->type();

    switch (import_type->kind()) {

    case wasm::EXTERN_FUNC: {
      auto it = host_functions_.find(std::string(module) + "." + std::string(name));
      if (it == host_functions_.end()) {
        fail(FailState::UnableToInitializeCode,
             std::string("Failed to load Wasm module due to a missing import: ") +
                 std::string(module) + "." + std::string(name));
        break;
      }
      auto func = it->second.get()->callback_.get();
      if (!equalValTypes(import_type->func()->params(), func->type()->params()) ||
          !equalValTypes(import_type->func()->results(), func->type()->results())) {
        fail(FailState::UnableToInitializeCode,
             std::string("Failed to load Wasm module due to an import type mismatch: ") +
                 std::string(module) + "." + std::string(name) +
                 ", want: " + printValTypes(import_type->func()->params()) + " -> " +
                 printValTypes(import_type->func()->results()) +
                 ", but host exports: " + printValTypes(func->type()->params()) + " -> " +
                 printValTypes(func->type()->results()));
        break;
      }
      imports.push_back(func);
    } break;

    case wasm::EXTERN_GLOBAL: {
      // TODO(PiotrSikora): add support when/if needed.
      fail(FailState::UnableToInitializeCode,
           "Failed to load Wasm module due to a missing import: " + std::string(module) + "." +
               std::string(name));
    } break;

    case wasm::EXTERN_MEMORY: {
      assert(memory_ == nullptr);
      auto type = wasm::MemoryType::make(import_type->memory()->limits());
      memory_ = wasm::Memory::make(store_.get(), type.get());
      imports.push_back(memory_.get());
    } break;

    case wasm::EXTERN_TABLE: {
      assert(table_ == nullptr);
      auto type =
          wasm::TableType::make(wasm::ValType::make(import_type->table()->element()->kind()),
                                import_type->table()->limits());
      table_ = wasm::Table::make(store_.get(), type.get());
      imports.push_back(table_.get());
    } break;
    }
  }

  if (import_types.size() != imports.size()) {
    return false;
  }

  instance_ = wasm::Instance::make(store_.get(), module_.get(), imports.data());

  const auto export_types = module_.get()->exports();
  const auto exports = instance_.get()->exports();
  assert(export_types.size() == exports.size());

  for (size_t i = 0; i < export_types.size(); i++) {
    std::string_view name(export_types[i]->name().get(), export_types[i]->name().size());
    auto export_type = export_types[i]->type();
    auto export_item = exports[i].get();
    assert(export_type->kind() == export_item->kind());

    switch (export_type->kind()) {

    case wasm::EXTERN_FUNC: {
      assert(export_item->func() != nullptr);
      module_functions_.insert_or_assign(std::string(name), export_item->func()->copy());
    } break;

    case wasm::EXTERN_GLOBAL: {
      // TODO(PiotrSikora): add support when/if needed.
    } break;

    case wasm::EXTERN_MEMORY: {
      assert(export_item->memory() != nullptr);
      assert(memory_ == nullptr);
      memory_ = exports[i]->memory()->copy();
    } break;

    case wasm::EXTERN_TABLE: {
      // TODO(PiotrSikora): add support when/if needed.
    } break;
    }
  }

  return !isFailed();
}

uint64_t V8::getMemorySize() { return memory_->data_size(); }

std::optional<std::string_view> V8::getMemory(uint64_t pointer, uint64_t size) {
  assert(memory_ != nullptr);
  if (pointer + size > memory_->data_size()) {
    return std::nullopt;
  }
  return std::string_view(memory_->data() + pointer, size);
}

bool V8::setMemory(uint64_t pointer, uint64_t size, const void *data) {
  assert(memory_ != nullptr);
  if (pointer + size > memory_->data_size()) {
    return false;
  }
  ::memcpy(memory_->data() + pointer, data, size);
  return true;
}

bool V8::getWord(uint64_t pointer, Word *word) {
  constexpr auto size = sizeof(uint32_t);
  if (pointer + size > memory_->data_size()) {
    return false;
  }
  uint32_t word32;
  ::memcpy(&word32, memory_->data() + pointer, size);
  word->u64_ = word32;
  return true;
}

bool V8::setWord(uint64_t pointer, Word word) {
  constexpr auto size = sizeof(uint32_t);
  if (pointer + size > memory_->data_size()) {
    return false;
  }
  uint32_t word32 = word.u32();
  ::memcpy(memory_->data() + pointer, &word32, size);
  return true;
}

template <typename... Args>
void V8::registerHostFunctionImpl(std::string_view module_name, std::string_view function_name,
                                  void (*function)(void *, Args...)) {
  auto data =
      std::make_unique<FuncData>(std::string(module_name) + "." + std::string(function_name));
  auto type = wasm::FuncType::make(convertArgsTupleToValTypes<std::tuple<Args...>>(),
                                   convertArgsTupleToValTypes<std::tuple<>>());
  auto func = wasm::Func::make(
      store_.get(), type.get(),
      [](void *data, const wasm::Val params[], wasm::Val[]) -> wasm::own<wasm::Trap> {
        auto func_data = reinterpret_cast<FuncData *>(data);
        const bool log = func_data->vm_->cmpLogLevel(LogLevel::trace);
        if (log) {
          func_data->vm_->integration()->trace("[vm->host] " + func_data->name_ + "(" +
                                               printValues(params, sizeof...(Args)) + ")");
        }
        auto args_tuple = convertValTypesToArgsTuple<std::tuple<Args...>>(params);
        auto args = std::tuple_cat(std::make_tuple(current_context_), args_tuple);
        auto function = reinterpret_cast<void (*)(void *, Args...)>(func_data->raw_func_);
<<<<<<< HEAD
        absl::apply(function, args);
        if (log) {
=======
        std::apply(function, args);
        if (func_data->vm_->cmpLogLevel(LogLevel::trace)) {
>>>>>>> 217320a4
          func_data->vm_->integration()->trace("[vm<-host] " + func_data->name_ + " return: void");
        }
        return nullptr;
      },
      data.get());

  data->vm_ = this;
  data->callback_ = std::move(func);
  data->raw_func_ = reinterpret_cast<void *>(function);
  host_functions_.insert_or_assign(std::string(module_name) + "." + std::string(function_name),
                                   std::move(data));
}

template <typename R, typename... Args>
void V8::registerHostFunctionImpl(std::string_view module_name, std::string_view function_name,
                                  R (*function)(void *, Args...)) {
  auto data =
      std::make_unique<FuncData>(std::string(module_name) + "." + std::string(function_name));
  auto type = wasm::FuncType::make(convertArgsTupleToValTypes<std::tuple<Args...>>(),
                                   convertArgsTupleToValTypes<std::tuple<R>>());
  auto func = wasm::Func::make(
      store_.get(), type.get(),
      [](void *data, const wasm::Val params[], wasm::Val results[]) -> wasm::own<wasm::Trap> {
        auto func_data = reinterpret_cast<FuncData *>(data);
        const bool log = func_data->vm_->cmpLogLevel(LogLevel::trace);
        if (log) {
          func_data->vm_->integration()->trace("[vm->host] " + func_data->name_ + "(" +
                                               printValues(params, sizeof...(Args)) + ")");
        }
        auto args_tuple = convertValTypesToArgsTuple<std::tuple<Args...>>(params);
        auto args = std::tuple_cat(std::make_tuple(current_context_), args_tuple);
        auto function = reinterpret_cast<R (*)(void *, Args...)>(func_data->raw_func_);
        R rvalue = std::apply(function, args);
        results[0] = makeVal(rvalue);
        if (log) {
          func_data->vm_->integration()->trace("[vm<-host] " + func_data->name_ +
                                               " return: " + std::to_string(rvalue));
        }
        return nullptr;
      },
      data.get());

  data->vm_ = this;
  data->callback_ = std::move(func);
  data->raw_func_ = reinterpret_cast<void *>(function);
  host_functions_.insert_or_assign(std::string(module_name) + "." + std::string(function_name),
                                   std::move(data));
}

template <typename... Args>
void V8::getModuleFunctionImpl(std::string_view function_name,
                               std::function<void(ContextBase *, Args...)> *function) {
  auto it = module_functions_.find(std::string(function_name));
  if (it == module_functions_.end()) {
    *function = nullptr;
    return;
  }
  const wasm::Func *func = it->second.get();
  auto arg_valtypes = convertArgsTupleToValTypes<std::tuple<Args...>>();
  auto result_valtypes = convertArgsTupleToValTypes<std::tuple<>>();
  if (!equalValTypes(func->type()->params(), arg_valtypes) ||
      !equalValTypes(func->type()->results(), result_valtypes)) {
    fail(FailState::UnableToInitializeCode,
         "Bad function signature for: " + std::string(function_name) +
             ", want: " + printValTypes(arg_valtypes) + " -> " + printValTypes(result_valtypes) +
             ", but the module exports: " + printValTypes(func->type()->params()) + " -> " +
             printValTypes(func->type()->results()));
    *function = nullptr;
    return;
  }
  *function = [func, function_name, this](ContextBase *context, Args... args) -> void {
    const bool log = cmpLogLevel(LogLevel::trace);
    SaveRestoreContext saved_context(context);
    wasm::own<wasm::Trap> trap = nullptr;
    if constexpr (sizeof...(args) > 0) {
      wasm::Val params[] = {makeVal(args)...};
      if (log) {
        integration()->trace("[host->vm] " + std::string(function_name) + "(" +
                             printValues(params, sizeof...(Args)) + ")");
      }
      trap = func->call(params, nullptr);
    } else {
      if (log) {
        integration()->trace("[host->vm] " + std::string(function_name) + "()");
      }
      trap = func->call(nullptr, nullptr);
    }
    if (trap) {
      fail(FailState::RuntimeError, getFailMessage(std::string(function_name), std::move(trap)));
      return;
    }
    if (log) {
      integration()->trace("[host<-vm] " + std::string(function_name) + " return: void");
    }
  };
}

template <typename R, typename... Args>
void V8::getModuleFunctionImpl(std::string_view function_name,
                               std::function<R(ContextBase *, Args...)> *function) {
  auto it = module_functions_.find(std::string(function_name));
  if (it == module_functions_.end()) {
    *function = nullptr;
    return;
  }
  const wasm::Func *func = it->second.get();
  auto arg_valtypes = convertArgsTupleToValTypes<std::tuple<Args...>>();
  auto result_valtypes = convertArgsTupleToValTypes<std::tuple<R>>();
  if (!equalValTypes(func->type()->params(), arg_valtypes) ||
      !equalValTypes(func->type()->results(), result_valtypes)) {
    fail(FailState::UnableToInitializeCode,
         "Bad function signature for: " + std::string(function_name) +
             ", want: " + printValTypes(arg_valtypes) + " -> " + printValTypes(result_valtypes) +
             ", but the module exports: " + printValTypes(func->type()->params()) + " -> " +
             printValTypes(func->type()->results()));
    *function = nullptr;
    return;
  }
  *function = [func, function_name, this](ContextBase *context, Args... args) -> R {
    const bool log = cmpLogLevel(LogLevel::trace);
    SaveRestoreContext saved_context(context);
    wasm::Val results[1];
    wasm::own<wasm::Trap> trap = nullptr;
    if constexpr (sizeof...(args) > 0) {
      wasm::Val params[] = {makeVal(args)...};
      if (log) {
        integration()->trace("[host->vm] " + std::string(function_name) + "(" +
                             printValues(params, sizeof...(Args)) + ")");
      }
      trap = func->call(params, results);
    } else {
      if (log) {
        integration()->trace("[host->vm] " + std::string(function_name) + "()");
      }
      trap = func->call(nullptr, results);
    }
    if (trap) {
      fail(FailState::RuntimeError, getFailMessage(std::string(function_name), std::move(trap)));
      return R{};
    }
    R rvalue = results[0].get<typename ConvertWordTypeToUint32<R>::type>();
    if (log) {
      integration()->trace("[host<-vm] " + std::string(function_name) +
                           " return: " + std::to_string(rvalue));
    }
    return rvalue;
  };
}

std::string V8::getFailMessage(std::string_view function_name, wasm::own<wasm::Trap> trap) {
  auto message = "Function: " + std::string(function_name) + " failed: ";
  message += std::string(trap->message().get(), trap->message().size());

  if (function_names_index_.empty()) {
    return message;
  }

  auto trace = trap->trace();
  message += "\nProxy-Wasm plugin in-VM backtrace:";
  for (size_t i = 0; i < trace.size(); ++i) {
    auto frame = trace[i].get();
    std::ostringstream oss;
    oss << std::setw(3) << std::setfill(' ') << std::to_string(i);
    message += "\n" + oss.str() + ": ";

    std::stringstream address;
    address << std::hex << frame->module_offset();
    message += " 0x" + address.str() + " - ";

    auto func_index = frame->func_index();
    auto it = function_names_index_.find(func_index);
    if (it != function_names_index_.end()) {
      message += it->second;
    } else {
      message += "unknown(function index:" + std::to_string(func_index) + ")";
    }
  }
  return message;
}

} // namespace

std::unique_ptr<WasmVm> createV8Vm() { return std::make_unique<V8>(); }

} // namespace proxy_wasm<|MERGE_RESOLUTION|>--- conflicted
+++ resolved
@@ -648,13 +648,8 @@
         auto args_tuple = convertValTypesToArgsTuple<std::tuple<Args...>>(params);
         auto args = std::tuple_cat(std::make_tuple(current_context_), args_tuple);
         auto function = reinterpret_cast<void (*)(void *, Args...)>(func_data->raw_func_);
-<<<<<<< HEAD
-        absl::apply(function, args);
+        std::apply(function, args);
         if (log) {
-=======
-        std::apply(function, args);
-        if (func_data->vm_->cmpLogLevel(LogLevel::trace)) {
->>>>>>> 217320a4
           func_data->vm_->integration()->trace("[vm<-host] " + func_data->name_ + " return: void");
         }
         return nullptr;
