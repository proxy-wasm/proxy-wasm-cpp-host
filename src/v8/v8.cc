--- conflicted
+++ resolved
@@ -730,7 +730,6 @@
     return;
   }
   *function = [func, function_name, this](ContextBase *context, Args... args) -> void {
-<<<<<<< HEAD
     const bool log = cmpLogLevel(LogLevel::trace);
     SaveRestoreContext saved_context(context);
     wasm::own<wasm::Trap> trap = nullptr;
@@ -747,16 +746,6 @@
       }
       trap = func->call(nullptr, nullptr);
     }
-=======
-    wasm::Val params[] = {makeVal(args)...};
-    const bool log = cmpLogLevel(LogLevel::trace);
-    if (log) {
-      integration()->trace("[host->vm] " + std::string(function_name) + "(" +
-                           printValues(params, sizeof...(Args)) + ")");
-    }
-    SaveRestoreContext saved_context(context);
-    auto trap = func->call(params, nullptr);
->>>>>>> c81a554c
     if (trap) {
       fail(FailState::RuntimeError, getFailMessage(std::string(function_name), std::move(trap)));
       return;
@@ -789,7 +778,6 @@
     return;
   }
   *function = [func, function_name, this](ContextBase *context, Args... args) -> R {
-<<<<<<< HEAD
     const bool log = cmpLogLevel(LogLevel::trace);
     SaveRestoreContext saved_context(context);
     wasm::Val results[1];
@@ -807,17 +795,6 @@
       }
       trap = func->call(nullptr, results);
     }
-=======
-    wasm::Val params[] = {makeVal(args)...};
-    wasm::Val results[1];
-    const bool log = cmpLogLevel(LogLevel::trace);
-    if (log) {
-      integration()->trace("[host->vm] " + std::string(function_name) + "(" +
-                           printValues(params, sizeof...(Args)) + ")");
-    }
-    SaveRestoreContext saved_context(context);
-    auto trap = func->call(params, results);
->>>>>>> c81a554c
     if (trap) {
       fail(FailState::RuntimeError, getFailMessage(std::string(function_name), std::move(trap)));
       return R{};
