--- conflicted
+++ resolved
@@ -211,12 +211,8 @@
                    std::string_view vm_configuration, std::string_view vm_key,
                    AllowedCapabilitiesMap allowed_capabilities)
     : vm_id_(std::string(vm_id)), vm_key_(std::string(vm_key)), wasm_vm_(std::move(wasm_vm)),
-<<<<<<< HEAD
       allowed_capabilities_(std::move(allowed_capabilities)),
-      vm_configuration_(std::string(vm_configuration)) {
-=======
       vm_configuration_(std::string(vm_configuration)), vm_id_handle_(getVmIdHandle(vm_id)) {
->>>>>>> c6c07ad7
   if (!wasm_vm_) {
     failed_ = FailState::UnableToCreateVM;
   } else {
