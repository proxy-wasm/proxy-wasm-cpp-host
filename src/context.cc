// Copyright 2016-2019 Envoy Project Authors
// Copyright 2020 Google LLC
//
// Licensed under the Apache License, Version 2.0 (the "License");
// you may not use this file except in compliance with the License.
// You may obtain a copy of the License at
//
//      http://www.apache.org/licenses/LICENSE-2.0
//
// Unless required by applicable law or agreed to in writing, software
// distributed under the License is distributed on an "AS IS" BASIS,
// WITHOUT WARRANTIES OR CONDITIONS OF ANY KIND, either express or implied.
// See the License for the specific language governing permissions and
// limitations under the License.

#include <deque>
#include <map>
#include <memory>
#include <mutex>
#include <unordered_map>
#include <unordered_set>

#include "include/proxy-wasm/context.h"
#include "include/proxy-wasm/wasm.h"

#define CHECK_FAIL(_call, _stream_type, _return_open, _return_closed)                              \
  if (isFailed()) {                                                                                \
    if (plugin_->fail_open_) {                                                                     \
      return _return_open;                                                                         \
    } else {                                                                                       \
      failStream(_stream_type);                                                                    \
      return _return_closed;                                                                       \
    }                                                                                              \
  } else {                                                                                         \
    if (!wasm_->_call) {                                                                           \
      return _return_open;                                                                         \
    }                                                                                              \
  }

#define CHECK_HTTP(_call, _return_open, _return_closed)                                            \
  CHECK_FAIL(_call, WasmStreamType::Request, _return_open, _return_closed)
#define CHECK_NET(_call, _return_open, _return_closed)                                             \
  CHECK_FAIL(_call, WasmStreamType::Downstream, _return_open, _return_closed)

namespace proxy_wasm {

namespace {

using CallOnThreadFunction = std::function<void(std::function<void()>)>;

class SharedData {
public:
  WasmResult get(string_view vm_id, const string_view key,
                 std::pair<std::string, uint32_t> *result) {
    std::lock_guard<std::mutex> lock(mutex_);
    auto map = data_.find(std::string(vm_id));
    if (map == data_.end()) {
      return WasmResult::NotFound;
    }
    auto it = map->second.find(std::string(key));
    if (it != map->second.end()) {
      *result = it->second;
      return WasmResult::Ok;
    }
    return WasmResult::NotFound;
  }

  WasmResult set(string_view vm_id, string_view key, string_view value, uint32_t cas) {
    std::lock_guard<std::mutex> lock(mutex_);
    std::unordered_map<std::string, std::pair<std::string, uint32_t>> *map;
    auto map_it = data_.find(std::string(vm_id));
    if (map_it == data_.end()) {
      map = &data_[std::string(vm_id)];
    } else {
      map = &map_it->second;
    }
    auto it = map->find(std::string(key));
    if (it != map->end()) {
      if (cas && cas != it->second.second) {
        return WasmResult::CasMismatch;
      }
      it->second = std::make_pair(std::string(value), nextCas());
    } else {
      map->emplace(key, std::make_pair(std::string(value), nextCas()));
    }
    return WasmResult::Ok;
  }

  uint32_t registerQueue(string_view vm_id, string_view queue_name, uint32_t context_id,
                         CallOnThreadFunction call_on_thread) {
    std::lock_guard<std::mutex> lock(mutex_);
    auto key = std::make_pair(std::string(vm_id), std::string(queue_name));
    auto it = queue_tokens_.insert(std::make_pair(key, static_cast<uint32_t>(0)));
    if (it.second) {
      it.first->second = nextQueueToken();
      queue_token_set_.insert(it.first->second);
    }
    uint32_t token = it.first->second;
    auto &q = queues_[token];
    q.vm_id = std::string(vm_id);
    q.context_id = context_id;
    q.call_on_thread = std::move(call_on_thread);
    // Preserve any existing data.
    return token;
  }

  uint32_t resolveQueue(string_view vm_id, string_view queue_name) {
    std::lock_guard<std::mutex> lock(mutex_);
    auto key = std::make_pair(std::string(vm_id), std::string(queue_name));
    auto it = queue_tokens_.find(key);
    if (it != queue_tokens_.end()) {
      return it->second;
    }
    return 0; // N.B. zero indicates that the queue was not found.
  }

  WasmResult dequeue(uint32_t token, std::string *data) {
    std::lock_guard<std::mutex> lock(mutex_);
    auto it = queues_.find(token);
    if (it == queues_.end()) {
      return WasmResult::NotFound;
    }
    if (it->second.queue.empty()) {
      return WasmResult::Empty;
    }
    *data = it->second.queue.front();
    it->second.queue.pop_front();
    return WasmResult::Ok;
  }
  WasmResult enqueue(uint32_t token, string_view value) {
    std::lock_guard<std::mutex> lock(mutex_);
    auto it = queues_.find(token);
    if (it == queues_.end()) {
      return WasmResult::NotFound;
    }
    it->second.queue.push_back(std::string(value));
    auto vm_id = it->second.vm_id;
    auto context_id = it->second.context_id;
    it->second.call_on_thread([vm_id, context_id, token] {
      auto wasm = getThreadLocalWasm(vm_id);
      if (wasm) {
        auto context = wasm->wasm()->getContext(context_id);
        if (context) {
          context->onQueueReady(token);
        }
      }
    });
    return WasmResult::Ok;
  }

  uint32_t nextCas() {
    auto result = cas_;
    cas_++;
    if (!cas_) { // 0 is not a valid CAS value.
      cas_++;
    }
    return result;
  }

private:
  uint32_t nextQueueToken() {
    while (true) {
      uint32_t token = next_queue_token_++;
      if (token == 0) {
        continue; // 0 is an illegal token.
      }
      if (queue_token_set_.find(token) == queue_token_set_.end()) {
        return token;
      }
    }
  }

  struct Queue {
    std::string vm_id;
    uint32_t context_id;
    CallOnThreadFunction call_on_thread;
    std::deque<std::string> queue;
  };

  // TODO: use std::shared_mutex in C++17.
  std::mutex mutex_;
  uint32_t cas_ = 1;
  uint32_t next_queue_token_ = 1;
  std::map<std::string, std::unordered_map<std::string, std::pair<std::string, uint32_t>>> data_;
  std::map<uint32_t, Queue> queues_;
  struct pair_hash {
    template <class T1, class T2> std::size_t operator()(const std::pair<T1, T2> &pair) const {
      return std::hash<T1>()(pair.first) ^ std::hash<T2>()(pair.second);
    }
  };
  std::unordered_map<std::pair<std::string, std::string>, uint32_t, pair_hash> queue_tokens_;
  std::unordered_set<uint32_t> queue_token_set_;
};

SharedData global_shared_data;

} // namespace

DeferAfterCallActions::~DeferAfterCallActions() { wasm_->doAfterVmCallActions(); }

WasmResult BufferBase::copyTo(WasmBase *wasm, size_t start, size_t length, uint64_t ptr_ptr,
                              uint64_t size_ptr) const {
  if (owned_data_) {
    string_view s(owned_data_.get() + start, length);
    if (!wasm->copyToPointerSize(s, ptr_ptr, size_ptr)) {
      return WasmResult::InvalidMemoryAccess;
    }
    return WasmResult::Ok;
  }
  string_view s = data_.substr(start, length);
  if (!wasm->copyToPointerSize(s, ptr_ptr, size_ptr)) {
    return WasmResult::InvalidMemoryAccess;
  }
  return WasmResult::Ok;
}

// Test support.

uint32_t resolveQueueForTest(string_view vm_id, string_view queue_name) {
  return global_shared_data.resolveQueue(vm_id, queue_name);
}

std::string PluginBase::makeLogPrefix() const {
  std::string prefix;
  if (!name_.empty()) {
    prefix = prefix + " " + name_;
  }
  if (!root_id_.empty()) {
    prefix = prefix + " " + std::string(root_id_);
  }
  if (vm_id_.empty()) {
    prefix = prefix + " " + std::string(vm_id_);
  }
  return prefix;
}

ContextBase::ContextBase() : parent_context_(this) {}

ContextBase::ContextBase(WasmBase *wasm) : wasm_(wasm), parent_context_(this) {
  wasm_->contexts_[id_] = this;
}

ContextBase::ContextBase(WasmBase *wasm, std::shared_ptr<PluginBase> plugin) {
  initializeRootBase(wasm, plugin);
}

<<<<<<< HEAD
// NB: wasm can be nullptr if it failed to be created successfully.
ContextBase::ContextBase(WasmBase *wasm, uint32_t root_context_id,
                         std::shared_ptr<PluginBase> plugin)
    : wasm_(wasm), id_(wasm ? wasm->allocContextId() : 0), root_context_id_(root_context_id),
      plugin_(plugin) {
  if (wasm_) {
    wasm_->contexts_[id_] = this;
    root_context_ = wasm_->contexts_[root_context_id_];
  }
=======
ContextBase::ContextBase(WasmBase *wasm, uint32_t parent_context_id,
                         std::shared_ptr<PluginBase> plugin)
    : wasm_(wasm), id_(wasm->allocContextId()), parent_context_id_(parent_context_id),
      plugin_(plugin) {
  wasm_->contexts_[id_] = this;
  parent_context_ = wasm_->contexts_[parent_context_id_];
>>>>>>> 1de015a7
}

WasmVm *ContextBase::wasmVm() const { return wasm_->wasm_vm(); }

bool ContextBase::isFailed() { return !wasm_ || wasm_->isFailed(); }

void ContextBase::initializeRootBase(WasmBase *wasm, std::shared_ptr<PluginBase> plugin) {
  wasm_ = wasm;
  id_ = wasm->allocContextId();
  root_id_ = plugin->root_id_;
  root_log_prefix_ = makeRootLogPrefix(plugin->vm_id_);
  parent_context_ = this;
  wasm_->contexts_[id_] = this;
}

std::string ContextBase::makeRootLogPrefix(string_view vm_id) const {
  std::string prefix;
  if (!root_id_.empty()) {
    prefix = prefix + " " + std::string(root_id_);
  }
  if (vm_id.empty()) {
    prefix = prefix + " " + std::string(vm_id);
  }
  return prefix;
}

//
// Calls into the WASM code.
//
bool ContextBase::onStart(std::shared_ptr<PluginBase> plugin) {
  DeferAfterCallActions actions(this);
  bool result = true;
  if (wasm_->on_context_create_) {
    plugin_ = plugin;
    wasm_->on_context_create_(this, id_, 0);
    in_vm_context_created_ = true;
    plugin_.reset();
  }
  if (wasm_->on_vm_start_) {
    // Do not set plugin_ as the on_vm_start handler should be independent of the plugin since the
    // specific plugin which ends up calling it is not necessarily known by the Wasm module.
    result =
        wasm_->on_vm_start_(this, id_, static_cast<uint32_t>(wasm()->vm_configuration().size()))
            .u64_ != 0;
  }
  return result;
}

bool ContextBase::onConfigure(std::shared_ptr<PluginBase> plugin) {
  if (isFailed() || !wasm_->on_configure_) {
    return true;
  }
  DeferAfterCallActions actions(this);
  plugin_ = plugin;
  auto result =
      wasm_->on_configure_(this, id_, static_cast<uint32_t>(plugin->plugin_configuration_.size()))
          .u64_ != 0;
  plugin_.reset();
  return result;
}

<<<<<<< HEAD
void ContextBase::onCreate(uint32_t parent_context_id) {
  if (!isFailed() && !in_vm_context_created_ && wasm_->on_context_create_) {
    DeferAfterCallActions actions(this);
    wasm_->on_context_create_(this, id_, parent_context_id);
=======
void ContextBase::onCreate() {
  if (!in_vm_context_created_ && wasm_->on_context_create_) {
    DeferAfterCallActions actions(this);
    wasm_->on_context_create_(this, id_, parent_context_ ? parent_context()->id() : 0);
    in_vm_context_created_ = true;
>>>>>>> 1de015a7
  }
  // NB: If no on_context_create function is registered the in-VM SDK is responsible for
  // managing any required in-VM state.
  in_vm_context_created_ = true;
}

// Shared Data
WasmResult ContextBase::getSharedData(string_view key, std::pair<std::string, uint32_t> *data) {
  return global_shared_data.get(wasm_->vm_id(), key, data);
}

WasmResult ContextBase::setSharedData(string_view key, string_view value, uint32_t cas) {
  return global_shared_data.set(wasm_->vm_id(), key, value, cas);
}

// Shared Queue

WasmResult ContextBase::registerSharedQueue(string_view queue_name,
                                            SharedQueueDequeueToken *result) {
  // Get the id of the root context if this is a stream context because onQueueReady is on the
  // root.
  *result = global_shared_data.registerQueue(wasm_->vm_id(), queue_name,
                                             isRootContext() ? id_ : parent_context_id_,
                                             wasm_->callOnThreadFunction());
  return WasmResult::Ok;
}

WasmResult ContextBase::lookupSharedQueue(string_view vm_id, string_view queue_name,
                                          uint32_t *token_ptr) {
  uint32_t token = global_shared_data.resolveQueue(vm_id, queue_name);
  if (isFailed() || !token) {
    return WasmResult::NotFound;
  }
  *token_ptr = token;
  return WasmResult::Ok;
}

WasmResult ContextBase::dequeueSharedQueue(uint32_t token, std::string *data) {
  return global_shared_data.dequeue(token, data);
}

WasmResult ContextBase::enqueueSharedQueue(uint32_t token, string_view value) {
  return global_shared_data.enqueue(token, value);
}
void ContextBase::destroy() {
  if (destroyed_) {
    return;
  }
  destroyed_ = true;
  onDone();
}

void ContextBase::onTick(uint32_t) {
  if (!isFailed() && wasm_->on_tick_) {
    DeferAfterCallActions actions(this);
    wasm_->on_tick_(this, id_);
  }
}

void ContextBase::onForeignFunction(uint32_t foreign_function_id, uint32_t data_size) {
  if (wasm_->on_foreign_function_) {
    DeferAfterCallActions actions(this);
    wasm_->on_foreign_function_(this, id_, foreign_function_id, data_size);
  }
}

FilterStatus ContextBase::onNetworkNewConnection() {
  CHECK_NET(on_new_connection_, FilterStatus::Continue, FilterStatus::StopIteration);
  DeferAfterCallActions actions(this);
  if (wasm_->on_new_connection_(this, id_).u64_ == 0) {
    return FilterStatus::Continue;
  }
  return FilterStatus::StopIteration;
}

FilterStatus ContextBase::onDownstreamData(uint32_t data_length, bool end_of_stream) {
  CHECK_NET(on_downstream_data_, FilterStatus::Continue, FilterStatus::StopIteration);
  DeferAfterCallActions actions(this);
  auto result = wasm_->on_downstream_data_(this, id_, static_cast<uint32_t>(data_length),
                                           static_cast<uint32_t>(end_of_stream));
  // TODO(PiotrSikora): pull Proxy-WASM's FilterStatus values.
  return result.u64_ == 0 ? FilterStatus::Continue : FilterStatus::StopIteration;
}

FilterStatus ContextBase::onUpstreamData(uint32_t data_length, bool end_of_stream) {
  CHECK_NET(on_upstream_data_, FilterStatus::Continue, FilterStatus::StopIteration);
  DeferAfterCallActions actions(this);
  auto result = wasm_->on_upstream_data_(this, id_, static_cast<uint32_t>(data_length),
                                         static_cast<uint32_t>(end_of_stream));
  // TODO(PiotrSikora): pull Proxy-WASM's FilterStatus values.
  return result.u64_ == 0 ? FilterStatus::Continue : FilterStatus::StopIteration;
}

void ContextBase::onDownstreamConnectionClose(CloseType close_type) {
  if (!isFailed() && wasm_->on_downstream_connection_close_) {
    DeferAfterCallActions actions(this);
    wasm_->on_downstream_connection_close_(this, id_, static_cast<uint32_t>(close_type));
  }
}

void ContextBase::onUpstreamConnectionClose(CloseType close_type) {
  if (!isFailed() && wasm_->on_upstream_connection_close_) {
    DeferAfterCallActions actions(this);
    wasm_->on_upstream_connection_close_(this, id_, static_cast<uint32_t>(close_type));
  }
}

// Empty headers/trailers have zero size.
template <typename P> static uint32_t headerSize(const P &p) { return p ? p->size() : 0; }

FilterHeadersStatus ContextBase::onRequestHeaders(uint32_t headers, bool end_of_stream) {
  CHECK_HTTP(on_request_headers_, FilterHeadersStatus::Continue,
             FilterHeadersStatus::StopIteration);
  DeferAfterCallActions actions(this);
  auto result =
      wasm_->on_request_headers_(this, id_, headers, static_cast<uint32_t>(end_of_stream)).u64_;
  if (result > static_cast<uint64_t>(FilterHeadersStatus::StopAllIterationAndWatermark))
    return FilterHeadersStatus::StopAllIterationAndWatermark;
  return static_cast<FilterHeadersStatus>(result);
}

FilterDataStatus ContextBase::onRequestBody(uint32_t data_length, bool end_of_stream) {
  CHECK_HTTP(on_request_body_, FilterDataStatus::Continue, FilterDataStatus::StopIterationNoBuffer);
  DeferAfterCallActions actions(this);
  auto result =
      wasm_->on_request_body_(this, id_, data_length, static_cast<uint32_t>(end_of_stream)).u64_;
  if (result > static_cast<uint64_t>(FilterDataStatus::StopIterationNoBuffer))
    return FilterDataStatus::StopIterationNoBuffer;
  return static_cast<FilterDataStatus>(result);
}

FilterTrailersStatus ContextBase::onRequestTrailers(uint32_t trailers) {
  CHECK_HTTP(on_request_trailers_, FilterTrailersStatus::Continue,
             FilterTrailersStatus::StopIteration);
  DeferAfterCallActions actions(this);
  if (static_cast<FilterTrailersStatus>(wasm_->on_request_trailers_(this, id_, trailers).u64_) ==
      FilterTrailersStatus::Continue) {
    return FilterTrailersStatus::Continue;
  }
  return FilterTrailersStatus::StopIteration;
}

FilterMetadataStatus ContextBase::onRequestMetadata(uint32_t elements) {
  CHECK_HTTP(on_request_metadata_, FilterMetadataStatus::Continue, FilterMetadataStatus::Continue);
  DeferAfterCallActions actions(this);
  if (static_cast<FilterMetadataStatus>(wasm_->on_request_metadata_(this, id_, elements).u64_) ==
      FilterMetadataStatus::Continue) {
    return FilterMetadataStatus::Continue;
  }
  return FilterMetadataStatus::Continue; // This is currently the only return code.
}

FilterHeadersStatus ContextBase::onResponseHeaders(uint32_t headers, bool end_of_stream) {
  CHECK_HTTP(on_response_headers_, FilterHeadersStatus::Continue,
             FilterHeadersStatus::StopIteration);
  DeferAfterCallActions actions(this);
  auto result =
      wasm_->on_response_headers_(this, id_, headers, static_cast<uint32_t>(end_of_stream)).u64_;
  if (result > static_cast<uint64_t>(FilterHeadersStatus::StopAllIterationAndWatermark))
    return FilterHeadersStatus::StopAllIterationAndWatermark;
  return static_cast<FilterHeadersStatus>(result);
}

FilterDataStatus ContextBase::onResponseBody(uint32_t body_length, bool end_of_stream) {
  CHECK_HTTP(on_response_body_, FilterDataStatus::Continue,
             FilterDataStatus::StopIterationNoBuffer);
  DeferAfterCallActions actions(this);
  auto result =
      wasm_->on_response_body_(this, id_, body_length, static_cast<uint32_t>(end_of_stream)).u64_;
  if (result > static_cast<uint64_t>(FilterDataStatus::StopIterationNoBuffer))
    return FilterDataStatus::StopIterationNoBuffer;
  return static_cast<FilterDataStatus>(result);
}

FilterTrailersStatus ContextBase::onResponseTrailers(uint32_t trailers) {
  CHECK_HTTP(on_response_trailers_, FilterTrailersStatus::Continue,
             FilterTrailersStatus::StopIteration);
  DeferAfterCallActions actions(this);
  if (static_cast<FilterTrailersStatus>(wasm_->on_response_trailers_(this, id_, trailers).u64_) ==
      FilterTrailersStatus::Continue) {
    return FilterTrailersStatus::Continue;
  }
  return FilterTrailersStatus::StopIteration;
}

FilterMetadataStatus ContextBase::onResponseMetadata(uint32_t elements) {
  CHECK_HTTP(on_response_metadata_, FilterMetadataStatus::Continue, FilterMetadataStatus::Continue);
  DeferAfterCallActions actions(this);
  if (static_cast<FilterMetadataStatus>(wasm_->on_response_metadata_(this, id_, elements).u64_) ==
      FilterMetadataStatus::Continue) {
    return FilterMetadataStatus::Continue;
  }
  return FilterMetadataStatus::Continue; // This is currently the only return code.
}

void ContextBase::onHttpCallResponse(uint32_t token, uint32_t headers, uint32_t body_size,
                                     uint32_t trailers) {
  if (isFailed() || !wasm_->on_http_call_response_) {
    return;
  }
  DeferAfterCallActions actions(this);
  wasm_->on_http_call_response_(this, id_, token, headers, body_size, trailers);
}

void ContextBase::onQueueReady(uint32_t token) {
  if (!isFailed() && wasm_->on_queue_ready_) {
    DeferAfterCallActions actions(this);
    wasm_->on_queue_ready_(this, id_, token);
  }
}

void ContextBase::onGrpcReceiveInitialMetadata(uint32_t token, uint32_t elements) {
  if (isFailed() || !wasm_->on_grpc_receive_initial_metadata_) {
    return;
  }
  DeferAfterCallActions actions(this);
  wasm_->on_grpc_receive_initial_metadata_(this, id_, token, elements);
}

void ContextBase::onGrpcReceiveTrailingMetadata(uint32_t token, uint32_t trailers) {
  if (isFailed() || !wasm_->on_grpc_receive_trailing_metadata_) {
    return;
  }
  DeferAfterCallActions actions(this);
  wasm_->on_grpc_receive_trailing_metadata_(this, id_, token, trailers);
}

void ContextBase::onGrpcReceive(uint32_t token, uint32_t response_size) {
  if (isFailed() || !wasm_->on_grpc_receive_) {
    return;
  }
  DeferAfterCallActions actions(this);
  wasm_->on_grpc_receive_(this, id_, token, response_size);
}

void ContextBase::onGrpcClose(uint32_t token, uint32_t status_code) {
  if (isFailed() || !wasm_->on_grpc_close_) {
    return;
  }
  DeferAfterCallActions actions(this);
  wasm_->on_grpc_close_(this, id_, token, status_code);
}

bool ContextBase::onDone() {
  if (!isFailed() && wasm_->on_done_) {
    DeferAfterCallActions actions(this);
    return wasm_->on_done_(this, id_).u64_ != 0;
  }
  return true;
}

void ContextBase::onLog() {
  if (!isFailed() && wasm_->on_log_) {
    DeferAfterCallActions actions(this);
    wasm_->on_log_(this, id_);
  }
}

void ContextBase::onDelete() {
  if (in_vm_context_created_ && !isFailed() && wasm_->on_delete_) {
    DeferAfterCallActions actions(this);
    wasm_->on_delete_(this, id_);
  }
}

WasmResult ContextBase::setTimerPeriod(std::chrono::milliseconds period,
                                       uint32_t *timer_token_ptr) {
  wasm()->setTimerPeriod(root_context()->id(), period);
  *timer_token_ptr = 0;
  return WasmResult::Ok;
}

ContextBase::~ContextBase() {
  // Do not remove vm or root contexts which have the same lifetime as wasm_.
  if (parent_context_id_) {
    wasm_->contexts_.erase(id_);
  }
}

} // namespace proxy_wasm<|MERGE_RESOLUTION|>--- conflicted
+++ resolved
@@ -244,24 +244,15 @@
   initializeRootBase(wasm, plugin);
 }
 
-<<<<<<< HEAD
 // NB: wasm can be nullptr if it failed to be created successfully.
-ContextBase::ContextBase(WasmBase *wasm, uint32_t root_context_id,
+ContextBase::ContextBase(WasmBase *wasm, uint32_t parent_context_id,
                          std::shared_ptr<PluginBase> plugin)
-    : wasm_(wasm), id_(wasm ? wasm->allocContextId() : 0), root_context_id_(root_context_id),
+    : wasm_(wasm), id_(wasm ? wasm->allocContextId() : 0), parent_context_id_(parent_context_id),
       plugin_(plugin) {
   if (wasm_) {
     wasm_->contexts_[id_] = this;
-    root_context_ = wasm_->contexts_[root_context_id_];
-  }
-=======
-ContextBase::ContextBase(WasmBase *wasm, uint32_t parent_context_id,
-                         std::shared_ptr<PluginBase> plugin)
-    : wasm_(wasm), id_(wasm->allocContextId()), parent_context_id_(parent_context_id),
-      plugin_(plugin) {
-  wasm_->contexts_[id_] = this;
-  parent_context_ = wasm_->contexts_[parent_context_id_];
->>>>>>> 1de015a7
+    parent_context_ = wasm_->contexts_[parent_context_id_];
+  }
 }
 
 WasmVm *ContextBase::wasmVm() const { return wasm_->wasm_vm(); }
@@ -323,18 +314,10 @@
   return result;
 }
 
-<<<<<<< HEAD
-void ContextBase::onCreate(uint32_t parent_context_id) {
+void ContextBase::onCreate() {
   if (!isFailed() && !in_vm_context_created_ && wasm_->on_context_create_) {
     DeferAfterCallActions actions(this);
-    wasm_->on_context_create_(this, id_, parent_context_id);
-=======
-void ContextBase::onCreate() {
-  if (!in_vm_context_created_ && wasm_->on_context_create_) {
-    DeferAfterCallActions actions(this);
     wasm_->on_context_create_(this, id_, parent_context_ ? parent_context()->id() : 0);
-    in_vm_context_created_ = true;
->>>>>>> 1de015a7
   }
   // NB: If no on_context_create function is registered the in-VM SDK is responsible for
   // managing any required in-VM state.
