--- conflicted
+++ resolved
@@ -23,22 +23,6 @@
 
 namespace proxy_wasm {
 
-<<<<<<< HEAD
-std::unordered_map<std::string, std::weak_ptr<VmIdHandle>> *global_vm_id_handles = nullptr;
-std::vector<std::function<void(std::string_view vm_id)>> *global_vm_id_handle_callbacks = nullptr;
-std::mutex global_vm_id_handle_mutex;
-
-std::shared_ptr<VmIdHandle> getVmIdHandle(std::string_view vm_id) {
-  std::lock_guard<std::mutex> lock(global_vm_id_handle_mutex);
-  if (!global_vm_id_handle_callbacks) {
-    global_vm_id_handle_callbacks = new std::vector<std::function<void(std::string_view vm_id)>>;
-    global_vm_id_handles = new std::unordered_map<std::string, std::weak_ptr<VmIdHandle>>;
-  }
-
-  auto key = std::string(vm_id);
-  auto it = global_vm_id_handles->find(key);
-  if (it != global_vm_id_handles->end()) {
-=======
 std::mutex &getGlobalIdHandleMutex() {
   static auto *ptr = new std::mutex;
   return *ptr;
@@ -61,46 +45,19 @@
 
   auto it = handles.find(key);
   if (it != handles.end()) {
->>>>>>> 75241a64
     auto handle = it->second.lock();
     if (handle) {
       return handle;
     }
-<<<<<<< HEAD
-    global_vm_id_handles->erase(key);
-  }
-
-  auto handle = std::make_shared<VmIdHandle>(key);
-  (*global_vm_id_handles)[key] = handle;
-=======
     handles.erase(key);
   }
 
   auto handle = std::make_shared<VmIdHandle>(key);
   handles[key] = handle;
->>>>>>> 75241a64
   return handle;
 };
 
 void registerVmIdHandleCallback(std::function<void(std::string_view vm_id)> f) {
-<<<<<<< HEAD
-  std::lock_guard<std::mutex> lock(global_vm_id_handle_mutex);
-  if (!global_vm_id_handle_callbacks) {
-    global_vm_id_handle_callbacks = new std::vector<std::function<void(std::string_view vm_id)>>;
-    global_vm_id_handles = new std::unordered_map<std::string, std::weak_ptr<VmIdHandle>>;
-  }
-  global_vm_id_handle_callbacks->push_back(f);
-}
-
-VmIdHandle::~VmIdHandle() {
-  std::lock_guard<std::mutex> lock(global_vm_id_handle_mutex);
-  if (global_vm_id_handle_callbacks) {
-    for (auto f : *global_vm_id_handle_callbacks) {
-      f(vm_id_);
-    }
-    global_vm_id_handles->erase(vm_id_);
-  }
-=======
   std::lock_guard<std::mutex> lock(getGlobalIdHandleMutex());
   getVmIdHandlesCallbacks().push_back(f);
 }
@@ -111,7 +68,6 @@
     f(vm_id_);
   }
   getVmIdHandles().erase(vm_id_);
->>>>>>> 75241a64
 }
 
 } // namespace proxy_wasm