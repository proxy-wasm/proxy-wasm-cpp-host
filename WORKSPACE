workspace(name = "proxy_wasm_cpp_host")

load("@proxy_wasm_cpp_host//bazel:repositories.bzl", "proxy_wasm_cpp_host_repositories")

proxy_wasm_cpp_host_repositories()

load("@proxy_wasm_cpp_host//bazel:dependencies.bzl", "proxy_wasm_cpp_host_dependencies")

<<<<<<< HEAD
# required by com_google_absl
http_archive(
  name = "rules_cc",
  urls = ["https://github.com/bazelbuild/rules_cc/archive/262ebec3c2296296526740db4aefce68c80de7fa.zip"],
  strip_prefix = "rules_cc-262ebec3c2296296526740db4aefce68c80de7fa",
)

# required by com_google_protobuf
http_archive(
    name = "bazel_skylib",
    sha256 = "97e70364e9249702246c0e9444bccdc4b847bed1eb03c5a3ece4f83dfe6abc44",
    urls = [
        "https://mirror.bazel.build/github.com/bazelbuild/bazel-skylib/releases/download/1.0.2/bazel-skylib-1.0.2.tar.gz",
        "https://github.com/bazelbuild/bazel-skylib/releases/download/1.0.2/bazel-skylib-1.0.2.tar.gz",
    ],
)

load("@bazel_skylib//:workspace.bzl", "bazel_skylib_workspace")

bazel_skylib_workspace()

# rust rules
http_archive(
    name = "io_bazel_rules_rust",
    sha256 = "7401878bf966325bbec5224eeb4ff7e8762681070b401acaa168da68d383563a",
    strip_prefix = "rules_rust-9741a32e50a8c50c504c0931111bb6048d6d6888",
    url = "https://github.com/bazelbuild/rules_rust/archive/9741a32e50a8c50c504c0931111bb6048d6d6888.tar.gz",
)

load("@io_bazel_rules_rust//rust:repositories.bzl", "rust_repositories")

rust_repositories()

load("@io_bazel_rules_rust//:workspace.bzl", "rust_workspace")

rust_workspace()

load("//bazel/cargo:crates.bzl", "proxy_wasm_cpp_host_raze__fetch_remote_crates")

proxy_wasm_cpp_host_raze__fetch_remote_crates()

git_repository(
    name = "com_google_protobuf",
    commit = "655310ca192a6e3a050e0ca0b7084a2968072260",
    remote = "https://github.com/protocolbuffers/protobuf",
    shallow_since = "1565024848 -0700",
)

http_archive(
    name = "boringssl",
    sha256 = "bb55b0ed2f0cb548b5dce6a6b8307ce37f7f748eb9f1be6bfe2d266ff2b4d52b",
    strip_prefix = "boringssl-2192bbc878822cf6ab5977d4257a1339453d9d39",
    urls = ["https://github.com/google/boringssl/archive/2192bbc878822cf6ab5977d4257a1339453d9d39.tar.gz"],
)

http_archive(
    name = "com_google_googletest",
    sha256 = "9dc9157a9a1551ec7a7e43daea9a694a0bb5fb8bec81235d8a1e6ef64c716dcb",
    strip_prefix = "googletest-release-1.10.0",
    urls = ["https://github.com/google/googletest/archive/release-1.10.0.tar.gz"],
)

http_archive(
    name = "wasmtime",
    build_file = "@proxy_wasm_cpp_host//bazel/external:wasmtime.BUILD",
    sha256 = "7874feb1026bbef06796bd5ab80e73f15b8e83752bde8dc93994f5bc039a4952",
    strip_prefix = "wasmtime-0.21.0",
    url = "https://github.com/bytecodealliance/wasmtime/archive/v0.21.0.tar.gz",
)

http_archive(
    name = "wasm_c_api",
    build_file = "@proxy_wasm_cpp_host//bazel/external:wasm-c-api.BUILD",
    sha256 = "aea8cd095e9937f1e14f2c93e026317b197eb2345e7a817fe3932062eb7b792c",
    strip_prefix = "wasm-c-api-d9a80099d496b5cdba6f3fe8fc77586e0e505ddc",
    url = "https://github.com/WebAssembly/wasm-c-api/archive/d9a80099d496b5cdba6f3fe8fc77586e0e505ddc.tar.gz",
)
=======
proxy_wasm_cpp_host_dependencies()
>>>>>>> c6c07ad7
<|MERGE_RESOLUTION|>--- conflicted
+++ resolved
@@ -6,84 +6,4 @@
 
 load("@proxy_wasm_cpp_host//bazel:dependencies.bzl", "proxy_wasm_cpp_host_dependencies")
 
-<<<<<<< HEAD
-# required by com_google_absl
-http_archive(
-  name = "rules_cc",
-  urls = ["https://github.com/bazelbuild/rules_cc/archive/262ebec3c2296296526740db4aefce68c80de7fa.zip"],
-  strip_prefix = "rules_cc-262ebec3c2296296526740db4aefce68c80de7fa",
-)
-
-# required by com_google_protobuf
-http_archive(
-    name = "bazel_skylib",
-    sha256 = "97e70364e9249702246c0e9444bccdc4b847bed1eb03c5a3ece4f83dfe6abc44",
-    urls = [
-        "https://mirror.bazel.build/github.com/bazelbuild/bazel-skylib/releases/download/1.0.2/bazel-skylib-1.0.2.tar.gz",
-        "https://github.com/bazelbuild/bazel-skylib/releases/download/1.0.2/bazel-skylib-1.0.2.tar.gz",
-    ],
-)
-
-load("@bazel_skylib//:workspace.bzl", "bazel_skylib_workspace")
-
-bazel_skylib_workspace()
-
-# rust rules
-http_archive(
-    name = "io_bazel_rules_rust",
-    sha256 = "7401878bf966325bbec5224eeb4ff7e8762681070b401acaa168da68d383563a",
-    strip_prefix = "rules_rust-9741a32e50a8c50c504c0931111bb6048d6d6888",
-    url = "https://github.com/bazelbuild/rules_rust/archive/9741a32e50a8c50c504c0931111bb6048d6d6888.tar.gz",
-)
-
-load("@io_bazel_rules_rust//rust:repositories.bzl", "rust_repositories")
-
-rust_repositories()
-
-load("@io_bazel_rules_rust//:workspace.bzl", "rust_workspace")
-
-rust_workspace()
-
-load("//bazel/cargo:crates.bzl", "proxy_wasm_cpp_host_raze__fetch_remote_crates")
-
-proxy_wasm_cpp_host_raze__fetch_remote_crates()
-
-git_repository(
-    name = "com_google_protobuf",
-    commit = "655310ca192a6e3a050e0ca0b7084a2968072260",
-    remote = "https://github.com/protocolbuffers/protobuf",
-    shallow_since = "1565024848 -0700",
-)
-
-http_archive(
-    name = "boringssl",
-    sha256 = "bb55b0ed2f0cb548b5dce6a6b8307ce37f7f748eb9f1be6bfe2d266ff2b4d52b",
-    strip_prefix = "boringssl-2192bbc878822cf6ab5977d4257a1339453d9d39",
-    urls = ["https://github.com/google/boringssl/archive/2192bbc878822cf6ab5977d4257a1339453d9d39.tar.gz"],
-)
-
-http_archive(
-    name = "com_google_googletest",
-    sha256 = "9dc9157a9a1551ec7a7e43daea9a694a0bb5fb8bec81235d8a1e6ef64c716dcb",
-    strip_prefix = "googletest-release-1.10.0",
-    urls = ["https://github.com/google/googletest/archive/release-1.10.0.tar.gz"],
-)
-
-http_archive(
-    name = "wasmtime",
-    build_file = "@proxy_wasm_cpp_host//bazel/external:wasmtime.BUILD",
-    sha256 = "7874feb1026bbef06796bd5ab80e73f15b8e83752bde8dc93994f5bc039a4952",
-    strip_prefix = "wasmtime-0.21.0",
-    url = "https://github.com/bytecodealliance/wasmtime/archive/v0.21.0.tar.gz",
-)
-
-http_archive(
-    name = "wasm_c_api",
-    build_file = "@proxy_wasm_cpp_host//bazel/external:wasm-c-api.BUILD",
-    sha256 = "aea8cd095e9937f1e14f2c93e026317b197eb2345e7a817fe3932062eb7b792c",
-    strip_prefix = "wasm-c-api-d9a80099d496b5cdba6f3fe8fc77586e0e505ddc",
-    url = "https://github.com/WebAssembly/wasm-c-api/archive/d9a80099d496b5cdba6f3fe8fc77586e0e505ddc.tar.gz",
-)
-=======
-proxy_wasm_cpp_host_dependencies()
->>>>>>> c6c07ad7
+proxy_wasm_cpp_host_dependencies()