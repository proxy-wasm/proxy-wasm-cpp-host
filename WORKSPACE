workspace(name = "proxy_wasm_cpp_host")

load("@bazel_tools//tools/build_defs/repo:http.bzl", "http_archive")
load("@bazel_tools//tools/build_defs/repo:git.bzl", "git_repository")

git_repository(
    name = "proxy_wasm_cpp_sdk",
<<<<<<< HEAD
    commit = "246314dc6cf6faee4ade26d614ecbf98f6036e3c",
=======
    commit = "f44562520bca7bfeee77d6284a96d2900f2f13ac",
>>>>>>> a6b0f83e
    remote = "https://github.com/proxy-wasm/proxy-wasm-cpp-sdk",
)

http_archive(
    name = "com_google_absl",
    sha256 = "19391fb4882601a65cb648d638c11aa301ce5f525ef02da1a9eafd22f72d7c59",
    strip_prefix = "abseil-cpp-37dd2562ec830d547a1524bb306be313ac3f2556",
    # 2020-01-29
    urls = ["https://github.com/abseil/abseil-cpp/archive/37dd2562ec830d547a1524bb306be313ac3f2556.tar.gz"],
)

# required by com_google_protobuf
http_archive(
    name = "bazel_skylib",
    sha256 = "97e70364e9249702246c0e9444bccdc4b847bed1eb03c5a3ece4f83dfe6abc44",
    urls = [
        "https://mirror.bazel.build/github.com/bazelbuild/bazel-skylib/releases/download/1.0.2/bazel-skylib-1.0.2.tar.gz",
        "https://github.com/bazelbuild/bazel-skylib/releases/download/1.0.2/bazel-skylib-1.0.2.tar.gz",
    ],
)

load("@bazel_skylib//:workspace.bzl", "bazel_skylib_workspace")

bazel_skylib_workspace()

git_repository(
    name = "com_google_protobuf",
    commit = "655310ca192a6e3a050e0ca0b7084a2968072260",
    remote = "https://github.com/protocolbuffers/protobuf",
)

http_archive(
    name = "com_google_googletest",
    sha256 = "9dc9157a9a1551ec7a7e43daea9a694a0bb5fb8bec81235d8a1e6ef64c716dcb",
    strip_prefix = "googletest-release-1.10.0",
    urls = ["https://github.com/google/googletest/archive/release-1.10.0.tar.gz"],
)<|MERGE_RESOLUTION|>--- conflicted
+++ resolved
@@ -5,11 +5,7 @@
 
 git_repository(
     name = "proxy_wasm_cpp_sdk",
-<<<<<<< HEAD
-    commit = "246314dc6cf6faee4ade26d614ecbf98f6036e3c",
-=======
-    commit = "f44562520bca7bfeee77d6284a96d2900f2f13ac",
->>>>>>> a6b0f83e
+    commit = "35163bbf32fccfbde7b95d909a392dc1dc562596",
     remote = "https://github.com/proxy-wasm/proxy-wasm-cpp-sdk",
 )
 
