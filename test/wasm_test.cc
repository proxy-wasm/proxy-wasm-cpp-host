--- conflicted
+++ resolved
@@ -20,16 +20,10 @@
 
 namespace proxy_wasm {
 
-<<<<<<< HEAD
-INSTANTIATE_TEST_SUITE_P(Runtimes, TestVM, testing::ValuesIn(getRuntimes()),
+INSTANTIATE_TEST_SUITE_P(WasmEngines, TestVM, testing::ValuesIn(getWasmEngines()),
                          [](const testing::TestParamInfo<std::string> &info) {
                            return info.param;
                          });
-=======
-auto test_values = testing::ValuesIn(getWasmEngines());
-
-INSTANTIATE_TEST_SUITE_P(WasmEngines, TestVM, test_values);
->>>>>>> af6391b2
 
 // Fail callbacks only used for WasmVMs - not available for NullVM.
 TEST_P(TestVM, GetOrCreateThreadLocalWasmFailCallbacks) {
