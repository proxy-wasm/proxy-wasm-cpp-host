load("@rules_cc//cc:defs.bzl", "cc_library", "cc_test")

package(default_visibility = ["//visibility:public"])

cc_test(
    name = "null_vm_test",
    srcs = ["null_vm_test.cc"],
    deps = [
        "//:lib",
        "@com_google_googletest//:gtest",
        "@com_google_googletest//:gtest_main",
    ],
)

<<<<<<< HEAD
# cc_test(
#     name = "runtime_test",
#     srcs = ["runtime_test.cc"],
#     data = [
#         "//test/test_data:abi_export.wasm",
#         "//test/test_data:callback.wasm",
#         "//test/test_data:trap.wasm",
#     ],
#     deps = [
#         ":utility_lib",
#         "//:lib",
#         "@com_google_googletest//:gtest",
#         "@com_google_googletest//:gtest_main",
#     ],
# )
=======
cc_test(
    name = "bytecode_util_test",
    srcs = ["bytecode_util_test.cc"],
    data = [
        "//test/test_data:abi_export.wasm",
    ],
    deps = [
        ":utility_lib",
        "//:lib",
        "@com_google_googletest//:gtest",
        "@com_google_googletest//:gtest_main",
    ],
)

cc_test(
    name = "runtime_test",
    srcs = ["runtime_test.cc"],
    data = [
        "//test/test_data:abi_export.wasm",
        "//test/test_data:callback.wasm",
        "//test/test_data:trap.wasm",
    ],
    deps = [
        ":utility_lib",
        "//:lib",
        "@com_google_googletest//:gtest",
        "@com_google_googletest//:gtest_main",
    ],
)
>>>>>>> 8ccb826b

cc_test(
    name = "exports_test",
    srcs = ["exports_test.cc"],
    data = [
        "//test/test_data:clock.wasm",
        "//test/test_data:env.wasm",
    ],
    deps = [
        ":utility_lib",
        "//:lib",
        "@com_google_googletest//:gtest",
        "@com_google_googletest//:gtest_main",
    ],
)

cc_test(
    name = "context_test",
    srcs = ["context_test.cc"],
    deps = [
        "//:lib",
        "@com_google_googletest//:gtest",
        "@com_google_googletest//:gtest_main",
    ],
)

cc_test(
    name = "shared_data",
    srcs = ["shared_data_test.cc"],
    deps = [
        "//:lib",
        "@com_google_googletest//:gtest",
        "@com_google_googletest//:gtest_main",
    ],
)

cc_test(
    name = "shared_queue",
    srcs = ["shared_queue_test.cc"],
    deps = [
        "//:lib",
        "@com_google_googletest//:gtest",
        "@com_google_googletest//:gtest_main",
    ],
)

cc_test(
    name = "vm_id_handle",
    srcs = ["vm_id_handle_test.cc"],
    deps = [
        "//:lib",
        "@com_google_googletest//:gtest",
        "@com_google_googletest//:gtest_main",
    ],
)

cc_library(
    name = "utility_lib",
    srcs = [
        "utility.cc",
        "utility.h",
    ],
    hdrs = ["utility.h"],
    deps = [
        "//:lib",
        "@com_google_googletest//:gtest",
    ],
)<|MERGE_RESOLUTION|>--- conflicted
+++ resolved
@@ -12,7 +12,20 @@
     ],
 )
 
-<<<<<<< HEAD
+cc_test(
+    name = "bytecode_util_test",
+    srcs = ["bytecode_util_test.cc"],
+    data = [
+        "//test/test_data:abi_export.wasm",
+    ],
+    deps = [
+        ":utility_lib",
+        "//:lib",
+        "@com_google_googletest//:gtest",
+        "@com_google_googletest//:gtest_main",
+    ],
+)
+
 # cc_test(
 #     name = "runtime_test",
 #     srcs = ["runtime_test.cc"],
@@ -28,37 +41,6 @@
 #         "@com_google_googletest//:gtest_main",
 #     ],
 # )
-=======
-cc_test(
-    name = "bytecode_util_test",
-    srcs = ["bytecode_util_test.cc"],
-    data = [
-        "//test/test_data:abi_export.wasm",
-    ],
-    deps = [
-        ":utility_lib",
-        "//:lib",
-        "@com_google_googletest//:gtest",
-        "@com_google_googletest//:gtest_main",
-    ],
-)
-
-cc_test(
-    name = "runtime_test",
-    srcs = ["runtime_test.cc"],
-    data = [
-        "//test/test_data:abi_export.wasm",
-        "//test/test_data:callback.wasm",
-        "//test/test_data:trap.wasm",
-    ],
-    deps = [
-        ":utility_lib",
-        "//:lib",
-        "@com_google_googletest//:gtest",
-        "@com_google_googletest//:gtest_main",
-    ],
-)
->>>>>>> 8ccb826b
 
 cc_test(
     name = "exports_test",
