--- conflicted
+++ resolved
@@ -21,24 +21,14 @@
 #if defined(PROXY_WASM_HOST_ENGINE_V8)
     "v8",
 #endif
-<<<<<<< HEAD
-#if defined(PROXY_WASM_HAS_RUNTIME_WAMR)
+#if defined(PROXY_WASM_HOST_ENGINE_WAMR)
     "wamr",
-=======
-#if defined(PROXY_WASM_HOST_ENGINE_WAVM)
-    "wavm",
->>>>>>> af6391b2
 #endif
 #if defined(PROXY_WASM_HOST_ENGINE_WASMTIME)
     "wasmtime",
 #endif
-<<<<<<< HEAD
-#if defined(PROXY_WASM_HAS_RUNTIME_WAVM)
+#if defined(PROXY_WASM_HOST_ENGINE_WAVM)
     "wavm",
-=======
-#if defined(PROXY_WASM_HOST_ENGINE_WAMR)
-    "wamr",
->>>>>>> af6391b2
 #endif
     ""
   };
